--- conflicted
+++ resolved
@@ -1214,7 +1214,6 @@
       || docupipeInfo.uploadJobId
       || null;
 
-<<<<<<< HEAD
     const mergedMetadata = { ...(parsed?.metadata || {}) };
     if (sourceId) {
       mergedMetadata.sourceId = sourceId;
@@ -1237,11 +1236,6 @@
           mergedMetadata.institutionName = sourceName;
         }
       }
-=======
-    const metadata = { ...(parsed?.metadata || {}) };
-    if (completenessContext) {
-      metadata.completeness = completenessContext;
->>>>>>> 7f2798db
     }
 
     await UploadedDocument.findOneAndUpdate(
@@ -1259,11 +1253,7 @@
         originalName: originalname,
         contentType: mimetype,
         size,
-<<<<<<< HEAD
         metadata: mergedMetadata,
-=======
-        metadata,
->>>>>>> 7f2798db
         analytics: parsed?.analytics || {},
         transactions: parsed?.transactions || [],
         docupipe: docupipeInfo,
