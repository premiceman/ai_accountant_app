const express = require('express');
const mongoose = require('mongoose');
const { randomUUID } = require('crypto');
const DocumentInsight = require('../../models/DocumentInsight');
const UserDocumentJob = require('../../models/UserDocumentJob');
const { applyDocumentInsights } = require('../services/documents/insightsStore');
const { sha256 } = require('../lib/hash');
const { get: kvGet, set: kvSet } = require('../lib/kv');

const router = express.Router();

function isPlainObject(value) {
  return Boolean(value) && typeof value === 'object' && !Array.isArray(value);
}

function requireWorker(req, res, next) {
  const token = process.env.PARSE_WORKER_TOKEN;
  if (!token) {
    return res.status(500).json({ error: 'PARSE_WORKER_TOKEN not configured' });
  }
  const authHeader = req.headers.authorization || '';
  const [scheme, provided] = authHeader.split(' ');
  if (scheme !== 'Bearer' || !provided || provided !== token) {
    return res.status(401).json({ error: 'Unauthorized' });
  }
  return next();
}

function normaliseValues(fieldValues = {}) {
  const preferred = {};
  const fallback = {};
  const positions = {};
  Object.entries(fieldValues).forEach(([field, entry]) => {
    if (!entry || typeof entry !== 'object') return;
    const source = entry.source || 'heuristic';
    if (source === 'rule' && entry.value != null) {
      preferred[field] = entry.value;
    } else if (entry.value != null && !(field in preferred)) {
      fallback[field] = entry.value;
    }
    if (Array.isArray(entry.positions) && entry.positions.length) {
      positions[field] = entry.positions;
    }
  });
  return { preferred, fallback, positions };
}

const PARSE_SESSION_TTL_SECONDS = 24 * 60 * 60;
const DEFAULT_SCHEMA_VERSION = process.env.SCHEMA_VERSION || '2.0';
const DEFAULT_PROMPT_VERSION = process.env.PROMPT_VERSION || 'vault-v1';
const DEFAULT_MODEL = process.env.OPENAI_MODEL || 'gpt-4o-mini';

function normalizeCollectionId(value) {
  if (!value) return null;
  try {
    return mongoose.Types.ObjectId.isValid(value) ? new mongoose.Types.ObjectId(value) : null;
  } catch (err) {
    return null;
  }
}

router.post('/parse-result', requireWorker, async (req, res) => {
  const { docId, userId, docType, storagePath, result } = req.body || {};
  if (!docId || !userId || !result) {
    return res.status(400).json({ error: 'docId, userId and result are required' });
  }

  const userObjectId = (() => {
    try {
      return new mongoose.Types.ObjectId(userId);
    } catch (err) {
      return null;
    }
  })();
  if (!userObjectId) {
    return res.status(400).json({ error: 'Invalid userId' });
  }

  const { fieldValues = {}, metadata = {}, insights = {}, narrative = [], text = '' } = result;
<<<<<<< HEAD
  const schematic = isPlainObject(result?.schematic) ? result.schematic : null;
  const schematicVersion = schematic?.version || metadata.rulesVersion || null;
  const { preferred, fallback } = normaliseValues(fieldValues);
=======
  const { preferred, fallback, positions } = normaliseValues(fieldValues);
>>>>>>> 90093839

  const metrics = { ...(insights.metrics || {}) };
  Object.entries(preferred).forEach(([field, value]) => {
    if (typeof value === 'number') {
      metrics[field] = value;
    }
  });

  const extractionSource = schematicVersion
    ? `schematic@${schematicVersion}`
    : metadata.extractionSource || 'heuristic';
  const insightKey = docType || 'document';
<<<<<<< HEAD

  const structuredFields = {
    preferred,
    fallback,
    raw: fieldValues,
  };
  if (schematicVersion) {
    structuredFields.version = schematicVersion;
  }
  if (schematic?.fields && isPlainObject(schematic.fields)) {
    structuredFields.schematic = schematic.fields;
  }

  const positions = isPlainObject(schematic?.positions) ? schematic.positions : null;
  const transactionsV1 = (() => {
    if (Array.isArray(schematic?.transactions)) {
      return schematic.transactions.filter((entry) => isPlainObject(entry));
    }
    if (isPlainObject(schematic?.transactions) && Array.isArray(schematic.transactions.items)) {
      return schematic.transactions.items.filter((entry) => isPlainObject(entry));
    }
    return null;
  })();

  const metricsV1 = isPlainObject(schematic?.metrics) ? schematic.metrics : null;

  const metadataPayload = {
    ...metadata,
    extractedFields: structuredFields,
    extractionSource,
  };
  if (schematicVersion) {
    metadataPayload.schematicVersion = schematicVersion;
  }
  if (positions) {
    metadataPayload.positions = positions;
  }
  if (schematic && !metadataPayload.schematic) {
    metadataPayload.schematic = {
      version: schematicVersion,
      docType: schematic.docType || docType || null,
      provider: schematic.provider || 'schematic',
    };
  }
=======
  const sessionKey = `parse:session:${docId}`;
  let sessionMeta = null;
  try {
    const rawSession = await kvGet(sessionKey);
    if (rawSession) {
      sessionMeta = JSON.parse(rawSession);
    }
  } catch (err) {
    console.warn('[parse-result] Failed to read parse session metadata', err);
  }
  const sessionDocType = sessionMeta?.docType || sessionMeta?.catalogueKey || null;
>>>>>>> 90093839
  try {
    await applyDocumentInsights(
      userObjectId,
      insightKey,
      {
        baseKey: insightKey,
        insightType: insightKey,
        metrics,
<<<<<<< HEAD
        metadata: metadataPayload,
=======
        metadata: {
          ...metadata,
          extractedFields: {
            preferred,
            fallback,
            positions: Object.keys({ ...(metadata.fieldPositions || {}), ...positions }).length
              ? { ...(metadata.fieldPositions || {}), ...positions }
              : undefined,
          },
          extractionSource,
        },
>>>>>>> 90093839
        narrative,
        text,
        metricsV1: metricsV1 || null,
        transactionsV1: transactionsV1 || null,
        version: schematicVersion ? 'v1' : undefined,
        schemaVersion: schematicVersion ? 'schematic-v1' : undefined,
        parserVersion: schematic?.parserVersion || (schematicVersion ? `schematic@${schematicVersion}` : undefined),
        promptVersion: schematic?.promptVersion || undefined,
        model: schematic?.model || (schematicVersion ? 'schematic' : undefined),
      },
      {
        id: docId,
        name: docId,
        uploadedAt: null,
      }
    );

    await DocumentInsight.updateOne(
      { userId: userObjectId, fileId: docId, insightType: insightKey },
      {
        $set: {
          'metadata.rulesVersion': metadata.rulesVersion || null,
          'metadata.schematicVersion': schematicVersion || metadata.rulesVersion || null,
          'metadata.issues': Array.isArray(result.softErrors) ? result.softErrors : [],
          'metadata.extractionSource': extractionSource,
          'metadata.extractedFields': metadataPayload.extractedFields,
          'metadata.positions': positions || null,
        },
      }
    ).catch(() => {});

    const jobId = sessionMeta?.jobId || randomUUID();
    const resolvedStoragePath = storagePath || sessionMeta?.storagePath || null;
    const contentHash =
      sessionMeta?.contentHash ||
      sha256(
        [
          resolvedStoragePath || docId,
          metadata.rulesVersion || '',
          JSON.stringify(metrics || {}),
          text || '',
        ].join('|')
      );
    const collectionId = normalizeCollectionId(sessionMeta?.collectionId);
    const parserVersion = sessionMeta?.parserVersion ||
      (metadata.rulesVersion
        ? `schematics@${metadata.rulesVersion}`
        : sessionDocType
          ? `${sessionDocType}@heuristic`
          : 'schematics@heuristic');
    const promptVersion = sessionMeta?.promptVersion || DEFAULT_PROMPT_VERSION;
    const model = sessionMeta?.model || DEFAULT_MODEL;
    const schemaVersion = sessionMeta?.schemaVersion || DEFAULT_SCHEMA_VERSION;
    const userRulesVersion = sessionMeta?.userRulesVersion || metadata.rulesVersion || null;

    await UserDocumentJob.findOneAndUpdate(
      { userId: userObjectId, fileId: docId },
      {
        $set: {
          jobId,
          sessionId: sessionMeta?.sessionId || null,
          collectionId,
          originalName: sessionMeta?.originalName || metadata.documentName || docId,
          contentHash,
          candidateType: docType || sessionDocType || null,
          status: 'succeeded',
          uploadState: 'succeeded',
          processState: 'succeeded',
          attempts: Number(sessionMeta?.attempts || 0),
          lastError: null,
          schemaVersion,
          parserVersion,
          promptVersion,
          model,
        },
      },
      { upsert: true, setDefaultsOnInsert: true }
    );

    const completionMeta = {
      ...(sessionMeta || {}),
      status: 'completed',
      completedAt: new Date().toISOString(),
      docId,
      jobId,
      userId: String(userObjectId),
      docType: docType || sessionDocType || null,
      userRulesVersion,
      storagePath: resolvedStoragePath,
      contentHash,
      resultSummary: {
        extractionSource,
        metricsExtracted: Object.keys(metrics || {}).length,
        softErrorCount: Array.isArray(result.softErrors) ? result.softErrors.length : 0,
      },
    };
    try {
      await kvSet(sessionKey, completionMeta, PARSE_SESSION_TTL_SECONDS);
    } catch (err) {
      console.warn('[parse-result] Failed to persist parse session completion metadata', err);
    }
  } catch (err) {
    return res.status(500).json({ error: 'Failed to persist parse result', detail: err.message });
  }

  res.json({ ok: true });
});

module.exports = router;<|MERGE_RESOLUTION|>--- conflicted
+++ resolved
@@ -77,13 +77,9 @@
   }
 
   const { fieldValues = {}, metadata = {}, insights = {}, narrative = [], text = '' } = result;
-<<<<<<< HEAD
   const schematic = isPlainObject(result?.schematic) ? result.schematic : null;
   const schematicVersion = schematic?.version || metadata.rulesVersion || null;
   const { preferred, fallback } = normaliseValues(fieldValues);
-=======
-  const { preferred, fallback, positions } = normaliseValues(fieldValues);
->>>>>>> 90093839
 
   const metrics = { ...(insights.metrics || {}) };
   Object.entries(preferred).forEach(([field, value]) => {
@@ -96,7 +92,6 @@
     ? `schematic@${schematicVersion}`
     : metadata.extractionSource || 'heuristic';
   const insightKey = docType || 'document';
-<<<<<<< HEAD
 
   const structuredFields = {
     preferred,
@@ -141,19 +136,6 @@
       provider: schematic.provider || 'schematic',
     };
   }
-=======
-  const sessionKey = `parse:session:${docId}`;
-  let sessionMeta = null;
-  try {
-    const rawSession = await kvGet(sessionKey);
-    if (rawSession) {
-      sessionMeta = JSON.parse(rawSession);
-    }
-  } catch (err) {
-    console.warn('[parse-result] Failed to read parse session metadata', err);
-  }
-  const sessionDocType = sessionMeta?.docType || sessionMeta?.catalogueKey || null;
->>>>>>> 90093839
   try {
     await applyDocumentInsights(
       userObjectId,
@@ -162,21 +144,7 @@
         baseKey: insightKey,
         insightType: insightKey,
         metrics,
-<<<<<<< HEAD
         metadata: metadataPayload,
-=======
-        metadata: {
-          ...metadata,
-          extractedFields: {
-            preferred,
-            fallback,
-            positions: Object.keys({ ...(metadata.fieldPositions || {}), ...positions }).length
-              ? { ...(metadata.fieldPositions || {}), ...positions }
-              : undefined,
-          },
-          extractionSource,
-        },
->>>>>>> 90093839
         narrative,
         text,
         metricsV1: metricsV1 || null,
