// backend/routes/user.js
const express = require('express');
const bcrypt = require('bcryptjs');
const auth = require('../middleware/auth');
const User = require('../models/User');
const PaymentMethod = require('../models/PaymentMethod');
<<<<<<< HEAD
const { computeWealth } = require('../services/wealth/engine');
=======
const { computeMarketBenchmark } = require('../services/compensation/market');
>>>>>>> 8a0884c3
let PDFDocument = null;
try {
  PDFDocument = require('pdfkit');
} catch (err) {
  console.warn('⚠️  pdfkit not available – PDF exports will be disabled.');
}
const { randomUUID } = require('crypto');

const router = express.Router();

function toPlain(obj) {
  if (!obj) return {};
  return typeof obj.toObject === 'function' ? obj.toObject() : { ...obj };
}

function normalisePackage(pkg = {}) {
  return {
    base: Number(pkg.base || 0),
    bonus: Number(pkg.bonus || 0),
    commission: Number(pkg.commission || 0),
    equity: Number(pkg.equity || 0),
    benefits: Number(pkg.benefits || 0),
    other: Number(pkg.other || 0),
    notes: String(pkg.notes || '')
  };
}

function packageTotal(pkg = {}) {
  return ['base', 'bonus', 'commission', 'equity', 'benefits', 'other'].reduce((sum, key) => sum + Number(pkg[key] || 0), 0);
}

function safeNumber(value) {
  const num = Number(value);
  return Number.isFinite(num) ? num : null;
}

function cleanText(value, max = 180) {
  if (value === undefined || value === null) return '';
  const str = String(value).trim();
  if (!max || str.length <= max) return str;
  return str.slice(0, max);
}

function safeDate(value) {
  if (!value) return null;
  const date = new Date(value);
  return Number.isNaN(date.getTime()) ? null : date;
}

function estimateUkTax(pkg = {}) {
  const gross = packageTotal(pkg);
  const base = Number(pkg.base || 0);
  const allowance = 12570;
  const taxable = Math.max(0, gross - allowance);
  const higher = 50270;
  const additional = 125140;
  let tax = 0;
  if (taxable > 0) {
    const basic = Math.min(taxable, higher - allowance);
    tax += basic * 0.2;
    if (taxable > higher - allowance) {
      const highBand = Math.min(taxable - (higher - allowance), additional - higher);
      tax += highBand * 0.4;
    }
    if (taxable > additional - allowance) {
      tax += (taxable - (additional - allowance)) * 0.45;
    }
  }
  const ni = base > 12568 ? (base - 12568) * 0.12 : 0;
  const takeHome = Math.max(0, gross - tax - ni);
  const effectiveRate = gross > 0 ? (tax + ni) / gross : 0;
  return {
    gross,
    tax: Math.round(tax),
    nationalInsurance: Math.round(ni),
    takeHome: Math.round(takeHome),
    effectiveRate: Number(effectiveRate.toFixed(3)),
    notes: `Approximate PAYE for ${new Date().getFullYear()}/${String((new Date().getFullYear() + 1) % 100).padStart(2, '0')} without student loans.`
  };
}

function normaliseMarketBenchmark(block = {}) {
  if (!block || typeof block !== 'object') return {};
  const status = ['underpaid', 'fair', 'overpaid'].includes(block.status) ? block.status : 'unknown';
  const result = {
    status,
    ratio: safeNumber(block.ratio),
    summary: block.summary ? String(block.summary) : '',
    marketMedian: safeNumber(block.marketMedian),
    annualisedIncome: safeNumber(block.annualisedIncome),
    recommendedSalary: safeNumber(block.recommendedSalary),
    recommendedRaise: safeNumber(block.recommendedRaise),
    nextReview: safeDate(block.nextReview),
    updatedAt: safeDate(block.updatedAt) || new Date(),
    bands: null,
    promotionTimeline: null,
    sources: []
  };
  if (block.bands && typeof block.bands === 'object') {
    result.bands = {
      low: safeNumber(block.bands.low),
      median: safeNumber(block.bands.median),
      high: safeNumber(block.bands.high)
    };
  }
  if (block.promotionTimeline && typeof block.promotionTimeline === 'object') {
    const timeline = block.promotionTimeline;
    result.promotionTimeline = {
      monthsToPromotion: safeNumber(timeline.monthsToPromotion),
      targetTitle: timeline.targetTitle ? String(timeline.targetTitle) : '',
      windowStart: safeDate(timeline.windowStart),
      windowEnd: safeDate(timeline.windowEnd),
      confidence: timeline.confidence ? String(timeline.confidence) : null,
      notes: timeline.notes ? String(timeline.notes) : ''
    };
  }
  if (Array.isArray(block.sources)) {
    result.sources = block.sources.slice(0, 8).map((src) => ({
      label: src?.label ? String(src.label) : '',
      type: src?.type ? String(src.type) : 'data',
      weight: safeNumber(src?.weight)
    }));
  }
  return result;
}

function decorateSalaryNavigator(nav) {
  const data = toPlain(nav || {});
  data.package = normalisePackage(data.package || {});
  data.targetSalary = safeNumber(data.targetSalary);
  data.currentSalary = packageTotal(data.package);
  data.progress = data.targetSalary ? Math.min(100, Math.round((data.currentSalary / Number(data.targetSalary || 0)) * 100)) || 0 : 0;
  data.taxSummary = Object.keys(data.taxSummary || {}).length ? data.taxSummary : estimateUkTax(data.package);
  data.role = typeof data.role === 'string' ? data.role : '';
  data.company = typeof data.company === 'string' ? data.company : '';
  data.location = typeof data.location === 'string' ? data.location : '';
  data.tenure = safeNumber(data.tenure);
  data.marketBenchmark = normaliseMarketBenchmark(data.marketBenchmark || {});
  return data;
}

function normaliseAchievement(ach = {}) {
  return {
    id: ach.id || randomUUID(),
    title: String(ach.title || 'Achievement'),
    detail: String(ach.detail || ''),
    targetDate: ach.targetDate ? new Date(ach.targetDate) : null,
    status: ['planned','in_progress','complete'].includes(ach.status) ? ach.status : 'planned',
    evidenceUrl: ach.evidenceUrl || '',
    createdAt: ach.createdAt ? new Date(ach.createdAt) : new Date(),
    completedAt: ach.completedAt ? new Date(ach.completedAt) : null
  };
}

function normaliseCriterion(crit = {}) {
  return {
    id: crit.id || randomUUID(),
    title: String(crit.title || 'Criterion'),
    detail: String(crit.detail || ''),
    completed: !!crit.completed,
    createdAt: crit.createdAt ? new Date(crit.createdAt) : new Date(),
    completedAt: crit.completedAt ? new Date(crit.completedAt) : null
  };
}

function normaliseContract(contract) {
  if (!contract) return null;
  return {
    id: contract.id || null,
    name: contract.name || null,
    viewUrl: contract.viewUrl || null,
    downloadUrl: contract.downloadUrl || null,
    collectionId: contract.collectionId || null,
    linkedAt: contract.linkedAt ? new Date(contract.linkedAt) : new Date()
  };
}

function buildMockBenchmarks(pkg = {}, options = {}) {
  const opts = typeof options === 'string' ? { country: options } : (options || {});
  const country = (opts.country || 'uk').toLowerCase();
  const role = opts.role || 'Comparable role';
  const location = opts.location || country.toUpperCase();
  const tenure = safeNumber(opts.tenure);
  const base = packageTotal(pkg) || 45000;
  const tenureFactor = tenure ? Math.min(1.4, 1 + (tenure / 12)) : 1;
  const uplift = base * 0.08 * tenureFactor;
  const now = new Date();
  return [
    {
      id: randomUUID(),
      source: 'ONS Earnings',
      role: role,
      location: location,
      medianSalary: Math.round((base + uplift) * 1.02),
      percentiles: {
        p25: Math.round(base * 0.9 * tenureFactor),
        p50: Math.round((base + uplift) * tenureFactor),
        p75: Math.round((base + uplift * 2) * tenureFactor)
      },
      summary: 'Office for National Statistics data weighted for experience and location.',
      generatedAt: now
    },
    {
      id: randomUUID(),
      source: 'Recruitment platforms',
      role: role,
      location: location || 'Hybrid',
      medianSalary: Math.round((base + uplift * 1.2) * tenureFactor),
      percentiles: {
        p25: Math.round(base * tenureFactor),
        p50: Math.round((base + uplift * 1.2) * tenureFactor),
        p75: Math.round((base + uplift * 2.4) * tenureFactor)
      },
      summary: 'Aggregated from Indeed, Reed and Hays salary guides.',
      generatedAt: now
    },
    {
      id: randomUUID(),
      source: 'Industry peers',
      role: role,
      location: country === 'us' ? 'USA' : location,
      medianSalary: Math.round((base + uplift * 0.6) * tenureFactor),
      percentiles: {
        p25: Math.round(base * 0.95 * tenureFactor),
        p50: Math.round((base + uplift * 0.6) * tenureFactor),
        p75: Math.round((base + uplift * 1.5) * tenureFactor)
      },
      summary: 'Community-sourced packages adjusted for benefits and equity.',
      generatedAt: now
    }
  ];
}

function normaliseAsset(asset = {}) {
  return {
    id: asset.id || randomUUID(),
    name: String(asset.name || 'Asset'),
    value: Number(asset.value || 0),
    yield: asset.yield != null ? Number(asset.yield) : null,
    category: asset.category || 'other',
    notes: asset.notes || ''
  };
}

function normaliseLiability(liability = {}) {
  return {
    id: liability.id || randomUUID(),
    name: String(liability.name || 'Liability'),
    balance: Number(liability.balance || 0),
    rate: Number(liability.rate || 0),
    minimumPayment: Number(liability.minimumPayment || 0),
    notes: liability.notes || '',
    status: liability.status === 'closed' ? 'closed' : 'open'
  };
}

function normaliseGoal(goal = {}) {
  return {
    id: goal.id || randomUUID(),
    name: String(goal.name || 'Goal'),
    targetAmount: Number(goal.targetAmount || 0),
    targetDate: goal.targetDate ? new Date(goal.targetDate) : null,
    notes: goal.notes || ''
  };
}

function normaliseContributions(c = {}) {
  return { monthly: Number(c.monthly || 0) };
}

function decorateWealth(plan) {
  const data = normalisePlanForResponse(plan);
  if (!data.summary || !Object.keys(data.summary).length) {
    const computed = computeWealth(data);
    data.summary = computed.summary;
    data.strategy = computed.strategy;
    data.lastComputed = computed.summary.lastComputed;
  }
  return data;
}

function normalisePlanForResponse(plan) {
  const base = {
    assets: [],
    liabilities: [],
    goals: [],
    contributions: { monthly: 0 },
    summary: {},
    strategy: { steps: [], milestones: [] },
    lastComputed: null
  };
  const plain = toPlain(plan || {});
  const merged = { ...base, ...plain };
  merged.assets = Array.isArray(plain.assets) ? plain.assets : [];
  merged.liabilities = Array.isArray(plain.liabilities) ? plain.liabilities : [];
  merged.goals = Array.isArray(plain.goals) ? plain.goals : [];
  merged.contributions = plain.contributions || { monthly: 0 };
  merged.summary = plain.summary || {};
  merged.summary.assetAllocation = Array.isArray(merged.summary.assetAllocation) ? merged.summary.assetAllocation : [];
  merged.summary.liabilitySchedule = Array.isArray(merged.summary.liabilitySchedule)
    ? merged.summary.liabilitySchedule.map((item) => ({
      ...item,
      payoffDate: item?.payoffDate ? new Date(item.payoffDate) : null,
      schedule: Array.isArray(item?.schedule) ? item.schedule : []
    }))
    : [];
  const projections = merged.summary.projections || {};
  merged.summary.projections = {
    horizonMonths: Number(projections.horizonMonths || 0),
    monthly: Array.isArray(projections.monthly) ? projections.monthly : [],
    yearly: Array.isArray(projections.yearly) ? projections.yearly : [],
    assumptions: projections.assumptions || {}
  };
  const affordability = merged.summary.affordability || {};
  const goalScenarios = Array.isArray(affordability.goalScenarios)
    ? affordability.goalScenarios.map((scenario) => ({
      ...scenario,
      targetDate: scenario?.targetDate ? new Date(scenario.targetDate) : null
    }))
    : [];
  merged.summary.affordability = {
    ...affordability,
    monthlyIncome: affordability.monthlyIncome != null ? Number(affordability.monthlyIncome) : null,
    monthlySpend: affordability.monthlySpend != null ? Number(affordability.monthlySpend) : null,
    monthlyContribution: affordability.monthlyContribution != null ? Number(affordability.monthlyContribution) : null,
    debtService: affordability.debtService != null ? Number(affordability.debtService) : null,
    freeCashflow: affordability.freeCashflow != null ? Number(affordability.freeCashflow) : null,
    savingsRateCurrent: affordability.savingsRateCurrent != null ? Number(affordability.savingsRateCurrent) : null,
    recommendedSavingsRate: affordability.recommendedSavingsRate != null ? Number(affordability.recommendedSavingsRate) : null,
    recommendedContribution: affordability.recommendedContribution != null ? Number(affordability.recommendedContribution) : null,
    safeMonthlySavings: affordability.safeMonthlySavings != null ? Number(affordability.safeMonthlySavings) : null,
    goalScenarios,
    advisories: Array.isArray(affordability.advisories) ? affordability.advisories : []
  };
  merged.strategy = plain.strategy || { steps: [], milestones: [] };
  merged.lastComputed = plain.lastComputed || null;
  return merged;
}

function currency(value) {
  return `£${Number(value || 0).toLocaleString('en-GB', { minimumFractionDigits: 0, maximumFractionDigits: 0 })}`;
}

// Utility: shape user data for client (don't expose password/hash)
function publicUser(u) {
  if (!u) return null;
  const usage = u.usageStats || {};
  return {
    id: u._id,
    firstName: u.firstName || '',
    lastName: u.lastName || '',
    username: u.username || '',
    email: u.email || '',
    dateOfBirth: u.dateOfBirth || null,
    licenseTier: u.licenseTier || 'free',
    roles: Array.isArray(u.roles) ? u.roles : ['user'],
    country: u.country || 'uk',
    emailVerified: !!u.emailVerified,
    subscription: u.subscription || { tier: 'free', status: 'inactive' },
    trial: u.trial || null,
    onboarding: u.onboarding || {},
    preferences: u.preferences || {},
    usageStats: {
      documentsUploaded: usage.documentsUploaded || 0,
      documentsRequiredMet: usage.documentsRequiredMet || 0,
      documentsRequiredCompleted: usage.documentsRequiredCompleted || 0,
      documentsRequiredTotal: usage.documentsRequiredTotal || 0,
      documentsOutstanding: usage.documentsOutstanding || 0,
      moneySavedEstimate: usage.moneySavedEstimate || 0,
      moneySavedPrevSpend: usage.moneySavedPrevSpend || 0,
      moneySavedChangePct:
        usage.moneySavedChangePct == null ? null : usage.moneySavedChangePct,
      debtOutstanding: usage.debtOutstanding || 0,
      debtReduced: usage.debtReduced || 0,
      debtReductionDelta: usage.debtReductionDelta || 0,
      netCashFlow: usage.netCashFlow || 0,
      netCashPrev: usage.netCashPrev || 0,
      usageWindowDays: usage.usageWindowDays || 0,
      hmrcFilingsComplete: usage.hmrcFilingsComplete || 0,
      minutesActive: usage.minutesActive || 0,
      updatedAt: usage.updatedAt || null
    },
    salaryNavigator: decorateSalaryNavigator(u.salaryNavigator || {}),
    wealthPlan: decorateWealth(u.wealthPlan || {}),
    integrations: u.integrations || [],
    eulaAcceptedAt: u.eulaAcceptedAt || null,
    eulaVersion: u.eulaVersion || null,
    createdAt: u.createdAt,
    updatedAt: u.updatedAt
  };
}

// GET /api/user/me
router.get('/me', auth, async (req, res) => {
  const u = await User.findById(req.user.id);
  if (!u) return res.status(404).json({ error: 'User not found' });
  res.json(publicUser(u));
});

// PUT /api/user/me  (update your own profile)
router.put('/me', auth, async (req, res) => {
  const {
    firstName,
    lastName,
    username,
    email,
    country,
    preferences,
    onboarding
  } = req.body || {};
  if (!firstName || !lastName || !email) {
    return res.status(400).json({ error: 'firstName, lastName and email are required' });
  }

  try {
    // Check for unique email/username conflicts (excluding self)
    if (email) {
      const exists = await User.findOne({ email, _id: { $ne: req.user.id } }).lean();
      if (exists) return res.status(400).json({ error: 'Email already in use' });
    }
    if (username) {
      const existsU = await User.findOne({ username, _id: { $ne: req.user.id } }).lean();
      if (existsU) return res.status(400).json({ error: 'Username already in use' });
    }

    const existing = await User.findById(req.user.id);
    if (!existing) return res.status(404).json({ error: 'User not found' });
    const update = { firstName, lastName, email };
    if (typeof username === 'string') update.username = username;
    if (country && ['uk','us'].includes(country)) update.country = country;
    if (preferences && typeof preferences === 'object') {
      update.preferences = {
        ...(existing?.preferences?.toObject ? existing.preferences.toObject() : existing?.preferences || {}),
        ...preferences
      };
    }
    if (onboarding && typeof onboarding === 'object') {
      update.onboarding = {
        ...(existing?.onboarding?.toObject ? existing.onboarding.toObject() : existing?.onboarding || {}),
        ...onboarding
      };
    }

    const updated = await User.findByIdAndUpdate(
      req.user.id,
      { $set: update },
      { new: true }
    );
    res.json(publicUser(updated));
  } catch (e) {
    console.error('PUT /user/me error:', e);
    res.status(500).json({ error: 'Server error' });
  }
});

// GET /api/user/me/payment-methods
router.get('/me/payment-methods', auth, async (req, res) => {
  try {
    const methods = await PaymentMethod.find({ userId: req.user.id }).sort({ createdAt: -1 }).lean();
    res.json({ methods });
  } catch (e) {
    console.error('GET /user/me/payment-methods error:', e);
    res.status(500).json({ error: 'Server error' });
  }
});

// PATCH /api/user/preferences
router.patch('/preferences', auth, async (req, res) => {
  try {
    const { deltaMode, analyticsRange } = req.body || {};
    const update = {};
    if (deltaMode && ['absolute','percent'].includes(deltaMode)) {
      update['preferences.deltaMode'] = deltaMode;
    }
    if (analyticsRange && typeof analyticsRange === 'object') {
      update['preferences.analyticsRange'] = {
        preset: analyticsRange.preset || null,
        start: analyticsRange.start ? new Date(analyticsRange.start) : null,
        end: analyticsRange.end ? new Date(analyticsRange.end) : null
      };
    }
    const user = await User.findByIdAndUpdate(req.user.id, { $set: update }, { new: true });
    res.json({ preferences: user.preferences });
  } catch (e) {
    console.error('PATCH /user/preferences error:', e);
    res.status(500).json({ error: 'Server error' });
  }
});

// PATCH /api/user/onboarding
router.patch('/onboarding', auth, async (req, res) => {
  try {
    const { wizardCompleted, tourCompleted, goals } = req.body || {};
    const update = {};
    if (wizardCompleted) update['onboarding.wizardCompletedAt'] = new Date();
    if (tourCompleted) update['onboarding.tourCompletedAt'] = new Date();
    if (Array.isArray(goals)) update['onboarding.goals'] = goals.filter(Boolean);
    update['onboarding.lastPromptedAt'] = new Date();
    const user = await User.findByIdAndUpdate(req.user.id, { $set: update }, { new: true });
    res.json({ onboarding: user.onboarding });
  } catch (e) {
    console.error('PATCH /user/onboarding error:', e);
    res.status(500).json({ error: 'Server error' });
  }
});

// PUT /api/user/salary-navigator
router.put('/salary-navigator', auth, async (req, res) => {
  try {
    const user = await User.findById(req.user.id);
    if (!user) return res.status(404).json({ error: 'User not found' });
    const body = req.body || {};
    const nav = toPlain(user.salaryNavigator || {});
    let shouldRecomputeMarket = false;
    const explicitMarket = body.marketBenchmark !== undefined;
    if (body.package && typeof body.package === 'object') {
      nav.package = normalisePackage(body.package);
      shouldRecomputeMarket = true;
    }
    if (body.targetSalary !== undefined) nav.targetSalary = body.targetSalary != null ? Number(body.targetSalary) : null;
    if (body.nextReviewAt !== undefined) nav.nextReviewAt = body.nextReviewAt ? new Date(body.nextReviewAt) : null;
    if (body.role !== undefined) {
      nav.role = cleanText(body.role, 120);
      shouldRecomputeMarket = true;
    }
    if (body.company !== undefined) {
      nav.company = cleanText(body.company, 160);
      shouldRecomputeMarket = true;
    }
    if (body.location !== undefined) {
      nav.location = cleanText(body.location, 140);
      shouldRecomputeMarket = true;
    }
    if (body.tenure !== undefined) {
      const tenureVal = safeNumber(body.tenure);
      nav.tenure = tenureVal != null && tenureVal >= 0 ? Math.round(tenureVal * 100) / 100 : null;
      shouldRecomputeMarket = true;
    }
    if (Array.isArray(body.achievements)) nav.achievements = body.achievements.map(normaliseAchievement);
    if (Array.isArray(body.promotionCriteria)) nav.promotionCriteria = body.promotionCriteria.map(normaliseCriterion);
    if (body.contractFile !== undefined) nav.contractFile = normaliseContract(body.contractFile);
    if (Array.isArray(body.benchmarks)) {
      nav.benchmarks = body.benchmarks;
      shouldRecomputeMarket = true;
    }
    if (explicitMarket) nav.marketBenchmark = normaliseMarketBenchmark(body.marketBenchmark);
    nav.currentSalary = packageTotal(nav.package || {});
    nav.taxSummary = estimateUkTax(nav.package || {});
    if (shouldRecomputeMarket && !explicitMarket) {
      try {
        const computed = await computeMarketBenchmark({ user, navigator: nav });
        if (computed) nav.marketBenchmark = normaliseMarketBenchmark(computed);
      } catch (err) {
        console.warn('Unable to recompute market benchmark', err.message || err);
      }
    }
    user.salaryNavigator = nav;
    user.markModified('salaryNavigator');
    await user.save();
    res.json({ salaryNavigator: decorateSalaryNavigator(user.salaryNavigator) });
  } catch (err) {
    console.error('PUT /user/salary-navigator error:', err);
    res.status(500).json({ error: 'Server error' });
  }
});

// POST /api/user/salary-navigator/benchmark
router.post('/salary-navigator/benchmark', auth, async (req, res) => {
  try {
    const user = await User.findById(req.user.id);
    if (!user) return res.status(404).json({ error: 'User not found' });
    const nav = toPlain(user.salaryNavigator || {});
    nav.package = normalisePackage(nav.package || {});
    const benchmarks = buildMockBenchmarks(nav.package, {
      country: user.country || 'uk',
      role: nav.role,
      location: nav.location,
      tenure: nav.tenure
    });
    nav.benchmarks = benchmarks;
    nav.benchmarkUpdatedAt = new Date();
    try {
      const marketBenchmark = await computeMarketBenchmark({ user, navigator: nav, benchmarks });
      if (marketBenchmark) {
        nav.marketBenchmark = normaliseMarketBenchmark(marketBenchmark);
        nav.marketBenchmarkUpdatedAt = new Date();
      }
    } catch (err) {
      console.warn('Market benchmark refresh failed', err.message || err);
    }
    user.salaryNavigator = nav;
    user.markModified('salaryNavigator');
    await user.save();
    res.json({ benchmarks: nav.benchmarks, marketBenchmark: nav.marketBenchmark });
  } catch (err) {
    console.error('POST /user/salary-navigator/benchmark error:', err);
    res.status(500).json({ error: 'Server error' });
  }
});

// GET /api/user/salary-navigator/export
router.get('/salary-navigator/export', auth, async (req, res) => {
  try {
    if (!PDFDocument) {
      return res.status(503).json({ error: 'PDF export is unavailable on this server.' });
    }
    const user = await User.findById(req.user.id);
    if (!user) return res.status(404).json({ error: 'User not found' });
    const nav = decorateSalaryNavigator(user.salaryNavigator || {});
    const doc = new PDFDocument({ margin: 48 });
    res.setHeader('Content-Type', 'application/pdf');
    res.setHeader('Content-Disposition', 'attachment; filename="phloat-compensation-dossier.pdf"');
    doc.pipe(res);
    doc.fontSize(20).text('Phloat.io Compensation Navigator', { align: 'center' });
    doc.moveDown();
    doc.fontSize(12).text(`User: ${user.firstName || ''} ${user.lastName || ''}`);
    doc.text(`Generated: ${new Date().toLocaleString()}`);
    doc.moveDown();
    doc.fontSize(14).text('Compensation snapshot', { underline: true });
    doc.moveDown(0.5);
    doc.fontSize(12).text(`Current total reward: ${currency(nav.currentSalary)}`);
    doc.text(`Target salary: ${nav.targetSalary ? currency(nav.targetSalary) : 'Not set'}`);
    doc.text(`Progress: ${nav.progress || 0}%`);
    doc.moveDown(0.5);
    doc.text('Package breakdown:');
    Object.entries(nav.package || {}).forEach(([key, value]) => {
      if (['notes'].includes(key)) return;
      doc.text(` • ${key}: ${currency(value)}`);
    });
    if (nav.package?.notes) {
      doc.text(`Notes: ${nav.package.notes}`);
    }
    doc.moveDown();
    doc.fontSize(14).text('Achievements', { underline: true });
    if (Array.isArray(nav.achievements) && nav.achievements.length) {
      nav.achievements.forEach((ach) => {
        doc.fontSize(12).text(`• ${ach.title} (${ach.status || 'planned'})`);
        if (ach.detail) doc.fontSize(10).fillColor('#555').text(ach.detail, { indent: 16 });
        doc.fillColor('black');
      });
    } else {
      doc.fontSize(12).text('No achievements recorded yet.');
    }
    doc.moveDown();
    doc.fontSize(14).text('Promotion criteria', { underline: true });
    if (Array.isArray(nav.promotionCriteria) && nav.promotionCriteria.length) {
      nav.promotionCriteria.forEach((crit) => {
        doc.fontSize(12).text(`• ${crit.title} ${crit.completed ? '(completed)' : ''}`);
        if (crit.detail) doc.fontSize(10).fillColor('#555').text(crit.detail, { indent: 16 });
        doc.fillColor('black');
      });
    } else {
      doc.fontSize(12).text('No promotion criteria captured.');
    }
    doc.moveDown();
    doc.fontSize(14).text('Benchmarks', { underline: true });
    if (Array.isArray(nav.benchmarks) && nav.benchmarks.length) {
      nav.benchmarks.forEach((b) => {
        doc.fontSize(12).text(`${b.source}: ${currency(b.medianSalary)} (P25 ${currency(b.percentiles?.p25)}, P75 ${currency(b.percentiles?.p75)})`);
        if (b.summary) doc.fontSize(10).fillColor('#555').text(b.summary, { indent: 16 });
        doc.fillColor('black');
      });
    } else {
      doc.fontSize(12).text('Benchmarks not generated.');
    }
    doc.end();
  } catch (err) {
    console.error('GET /user/salary-navigator/export error:', err);
    res.status(500).json({ error: 'Server error' });
  }
});

// PUT /api/user/wealth-plan
router.put('/wealth-plan', auth, async (req, res) => {
  try {
    const user = await User.findById(req.user.id);
    if (!user) return res.status(404).json({ error: 'User not found' });
    const body = req.body || {};
    const plan = toPlain(user.wealthPlan || {});
    if (Array.isArray(body.assets)) plan.assets = body.assets.map(normaliseAsset);
    if (Array.isArray(body.liabilities)) plan.liabilities = body.liabilities.map(normaliseLiability);
    if (Array.isArray(body.goals)) plan.goals = body.goals.map(normaliseGoal);
    if (body.contributions) plan.contributions = normaliseContributions(body.contributions);
    const computed = computeWealth(plan);
    plan.summary = computed.summary;
    plan.strategy = computed.strategy;
    plan.lastComputed = computed.summary.lastComputed;
    user.wealthPlan = plan;
    user.markModified('wealthPlan');
    await user.save();
    res.json({ wealthPlan: decorateWealth(user.wealthPlan) });
  } catch (err) {
    console.error('PUT /user/wealth-plan error:', err);
    res.status(500).json({ error: 'Server error' });
  }
});

// POST /api/user/wealth-plan/rebuild
router.post('/wealth-plan/rebuild', auth, async (req, res) => {
  try {
    const user = await User.findById(req.user.id);
    if (!user) return res.status(404).json({ error: 'User not found' });
    const plan = toPlain(user.wealthPlan || {});
    const computed = computeWealth(plan);
    plan.summary = computed.summary;
    plan.strategy = computed.strategy;
    plan.lastComputed = computed.summary.lastComputed;
    user.wealthPlan = plan;
    user.markModified('wealthPlan');
    await user.save();
    res.json({ wealthPlan: decorateWealth(user.wealthPlan) });
  } catch (err) {
    console.error('POST /user/wealth-plan/rebuild error:', err);
    res.status(500).json({ error: 'Server error' });
  }
});

// GET /api/user/wealth-plan/export
router.get('/wealth-plan/export', auth, async (req, res) => {
  try {
    if (!PDFDocument) {
      return res.status(503).json({ error: 'PDF export is unavailable on this server.' });
    }
    const user = await User.findById(req.user.id);
    if (!user) return res.status(404).json({ error: 'User not found' });
    const plan = decorateWealth(user.wealthPlan || {});
    const doc = new PDFDocument({ margin: 48 });
    res.setHeader('Content-Type', 'application/pdf');
    res.setHeader('Content-Disposition', 'attachment; filename="phloat-wealth-plan.pdf"');
    doc.pipe(res);
    doc.fontSize(20).text('Phloat.io Wealth Strategy Lab', { align: 'center' });
    doc.moveDown();
    doc.fontSize(12).text(`User: ${user.firstName || ''} ${user.lastName || ''}`);
    doc.text(`Generated: ${new Date().toLocaleString()}`);
    doc.moveDown();
    doc.fontSize(14).text('Summary', { underline: true });
    doc.moveDown(0.5);
    doc.fontSize(12).text(`Net worth: ${currency(plan.summary?.netWorth)}`);
    doc.text(`Assets: ${currency(plan.summary?.assetsTotal)}  Liabilities: ${currency(plan.summary?.liabilitiesTotal)}`);
    doc.text(`Financial strength: ${plan.summary?.strength ?? 0}/100`);
    doc.text(`Cash runway: ${plan.summary?.runwayMonths ?? 0} months`);
    if (plan.summary?.affordability) {
      const aff = plan.summary.affordability;
      const rateLabel = aff.recommendedSavingsRate != null ? `${Math.round(aff.recommendedSavingsRate * 1000) / 10}%` : '—';
      doc.text(`Recommended savings rate: ${rateLabel}`);
      if (aff.freeCashflow != null) {
        doc.text(`Free cashflow after contributions: ${currency(aff.freeCashflow)}/month`);
      }
    }
    doc.moveDown();
    doc.fontSize(14).text('Assets', { underline: true });
    if (Array.isArray(plan.assets) && plan.assets.length) {
      plan.assets.forEach((asset) => {
        doc.fontSize(12).text(`• ${asset.name}: ${currency(asset.value)} (${asset.category || 'other'})`);
      });
    } else {
      doc.fontSize(12).text('No assets recorded.');
    }
    doc.moveDown();
    doc.fontSize(14).text('Liabilities', { underline: true });
    if (Array.isArray(plan.liabilities) && plan.liabilities.length) {
      plan.liabilities.forEach((liab) => {
        doc.fontSize(12).text(`• ${liab.name}: ${currency(liab.balance)} at ${Number(liab.rate || 0).toFixed(2)}% (${liab.status || 'open'})`);
      });
    } else {
      doc.fontSize(12).text('No liabilities recorded.');
    }
    doc.moveDown();
    doc.fontSize(14).text('Goals', { underline: true });
    if (Array.isArray(plan.goals) && plan.goals.length) {
      plan.goals.forEach((goal) => {
        const date = goal.targetDate ? new Date(goal.targetDate).toLocaleDateString() : '—';
        doc.fontSize(12).text(`• ${goal.name}: ${currency(goal.targetAmount)} by ${date}`);
        if (goal.notes) doc.fontSize(10).fillColor('#555').text(goal.notes, { indent: 16 });
        doc.fillColor('black');
      });
    } else {
      doc.fontSize(12).text('No goals defined.');
    }
    doc.moveDown();
    doc.fontSize(14).text('Strategy', { underline: true });
    if (Array.isArray(plan.strategy?.steps) && plan.strategy.steps.length) {
      plan.strategy.steps.forEach((step) => {
        doc.fontSize(12).text(`• ${step.title} (${step.startMonth != null ? `Month ${step.startMonth}` : ''}${step.endMonth ? ` → ${step.endMonth}` : ''})`);
        if (step.summary) doc.fontSize(10).fillColor('#555').text(step.summary, { indent: 16 });
        doc.fillColor('black');
      });
    } else {
      doc.fontSize(12).text('Strategy will generate after adding assets, liabilities and goals.');
    }
    doc.end();
  } catch (err) {
    console.error('GET /user/wealth-plan/export error:', err);
    res.status(500).json({ error: 'Server error' });
  }
});

// POST /api/user/change-password
router.post('/change-password', auth, async (req, res) => {
  const { currentPassword, newPassword, confirmPassword } = req.body || {};
  if (!currentPassword || !newPassword || !confirmPassword) {
    return res.status(400).json({ error: 'All password fields are required' });
  }
  if (newPassword !== confirmPassword) {
    return res.status(400).json({ error: 'New password and confirmation do not match' });
  }
  if (String(newPassword).length < 8) {
    return res.status(400).json({ error: 'New password must be at least 8 characters' });
  }

  try {
    const u = await User.findById(req.user.id);
    if (!u || !u.password) return res.status(400).json({ error: 'Invalid account' });

    const ok = await bcrypt.compare(currentPassword, u.password);
    if (!ok) return res.status(400).json({ error: 'Current password is incorrect' });

    const hash = await bcrypt.hash(newPassword, 10);
    u.password = hash;
    await u.save();

    res.json({ ok: true, message: 'Password updated' });
  } catch (e) {
    console.error('POST /user/change-password error:', e);
    res.status(500).json({ error: 'Server error' });
  }
});

module.exports = router;
<|MERGE_RESOLUTION|>--- conflicted
+++ resolved
@@ -4,11 +4,7 @@
 const auth = require('../middleware/auth');
 const User = require('../models/User');
 const PaymentMethod = require('../models/PaymentMethod');
-<<<<<<< HEAD
 const { computeWealth } = require('../services/wealth/engine');
-=======
-const { computeMarketBenchmark } = require('../services/compensation/market');
->>>>>>> 8a0884c3
 let PDFDocument = null;
 try {
   PDFDocument = require('pdfkit');
