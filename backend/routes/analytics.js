--- conflicted
+++ resolved
@@ -173,7 +173,6 @@
   const range = parseRange(req.query);
   const integrations = Array.isArray(user.integrations) ? user.integrations : [];
   const hasData = integrations.some((i) => i.status === 'connected');
-<<<<<<< HEAD
   const wealthPlan = user.wealthPlan || {};
   const summary = wealthPlan.summary || {};
   const assetAllocation = Array.isArray(summary.assetAllocation) ? summary.assetAllocation : [];
@@ -197,18 +196,6 @@
     type: 'liability'
   }));
 
-=======
-  const usageStats = await computeUsageStats(user._id, range);
-  if (usageStats) {
-    const nextUsage = { ...user.usageStats, ...usageStats };
-    try {
-      await User.updateOne({ _id: user._id }, { $set: { usageStats: nextUsage } });
-    } catch (err) {
-      console.warn('Failed to persist usage stats', err);
-    }
-    user.usageStats = nextUsage;
-  }
->>>>>>> 8a0884c3
   const payload = {
     range,
     preferences: user.preferences || {},
@@ -255,7 +242,6 @@
     }
   };
 
-<<<<<<< HEAD
   const advisories = Array.isArray(affordability.advisories) ? affordability.advisories.filter(Boolean) : [];
   if (advisories.length) {
     payload.aiInsights.push({
@@ -265,10 +251,6 @@
       body: advisories.join(' '),
       createdAt: new Date()
     });
-=======
-  if (user.usageStats) {
-    payload.usageStats = user.usageStats;
->>>>>>> 8a0884c3
   }
 
   res.json(payload);
