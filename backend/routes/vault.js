const express = require('express');
const multer = require('multer');
const dayjs = require('dayjs');
const archiver = require('archiver');
const path = require('path');
const mongoose = require('mongoose');
const auth = require('../middleware/auth');
const DocumentInsight = require('../models/DocumentInsight');
const UploadSession = require('../models/UploadSession');
const VaultDocumentJob = require('../models/VaultDocumentJob');
const Account = require('../models/Account');
const { handleUpload } = require('../src/services/vault/storage');
const { extractPdfText } = require('../src/services/documents/pipeline/textExtractor');
const { classifyDocument } = require('../src/services/documents/pipeline');
const { trimBankStatement } = require('../src/services/pdf/trimBankStatement');
const VaultCollection = require('../models/VaultCollection');
const User = require('../models/User');
const { getObject, deleteObject, putObject, fileIdToKey } = require('../src/lib/r2');
const { dispatch: dispatchDocupipe, readR2Buffer } = require('../src/services/vault/docupipeDispatcher');
const { applyDocumentInsights, setInsightsProcessing } = require('../src/services/documents/insightsStore');
const { rebuildMonthlyAnalytics } = require('../src/services/vault/analytics');

const upload = multer({ storage: multer.memoryStorage(), limits: { fileSize: 50 * 1024 * 1024 } });

const router = express.Router();

router.use(auth);

const TRIM_PAGE_THRESHOLD = Number.isFinite(Number(process.env.VAULT_TRIM_WARN_PAGES))
  ? Number(process.env.VAULT_TRIM_WARN_PAGES)
  : 5;

const CLASSIFICATION_SCHEMA_MAP = {
  payslip: process.env.DOCUPIPE_PAYSLIP_SCHEMA_ID,
  current_account_statement: process.env.DOCUPIPE_BANK_SCHEMA_ID,
  savings_account_statement: process.env.DOCUPIPE_BANK_SCHEMA_ID,
  isa_statement: process.env.DOCUPIPE_BANK_SCHEMA_ID,
  investment_statement: process.env.DOCUPIPE_INVESTMENT_SCHEMA_ID || process.env.DOCUPIPE_BANK_SCHEMA_ID,
  pension_statement: process.env.DOCUPIPE_PENSION_SCHEMA_ID || process.env.DOCUPIPE_BANK_SCHEMA_ID,
  hmrc_correspondence: process.env.DOCUPIPE_HMRC_SCHEMA_ID || process.env.DOCUPIPE_BANK_SCHEMA_ID,
};

const TILE_KEY_MAP = {
  payslips: ['payslip'],
  statements: ['current_account_statement', 'savings_account_statement'],
  'savings-isa': ['savings_account_statement', 'isa_statement'],
  investments: ['investment_statement'],
  pensions: ['pension_statement'],
  hmrc: ['hmrc_correspondence'],
};

const MANUAL_SCHEMA_BY_CLASSIFICATION = {
  payslip: 'payslip',
  current_account_statement: 'bank_statement',
  savings_account_statement: 'bank_statement',
  isa_statement: 'bank_statement',
  investment_statement: 'bank_statement',
  pension_statement: 'bank_statement',
};

const SUPPORTED_MANUAL_SCHEMAS = new Set(Object.values(MANUAL_SCHEMA_BY_CLASSIFICATION));

const STATEMENT_CATALOGUE_KEYS = [
  'current_account_statement',
  'savings_account_statement',
  'isa_statement',
];

const FALLBACK_EMPLOYER_NAME = 'Other employer';
const FALLBACK_INSTITUTION_NAME = 'Financial institution';

function encodeBase64Url(value) {
  return Buffer.from(String(value ?? '')).toString('base64url');
}

function decodeBase64Url(value) {
  try {
    return Buffer.from(String(value ?? ''), 'base64url').toString('utf8');
  } catch (error) {
    return '';
  }
}

function coerceTrimmedString(value) {
  if (value == null) return '';
  if (typeof value === 'string') return value.trim();
  if (typeof value === 'number' && Number.isFinite(value)) return String(value).trim();
  if (typeof value === 'object' && typeof value.toString === 'function') {
    const str = value.toString();
    if (str && str !== '[object Object]') {
      return str.trim();
    }
  }
  return '';
}

function normaliseInstitutionLabel(source, fallback = FALLBACK_INSTITUTION_NAME) {
  if (!source) return fallback;
  const candidates = [];
  if (typeof source === 'string') {
    candidates.push(source);
  } else if (typeof source === 'object') {
    const institution = source.institution && typeof source.institution === 'object' ? source.institution : null;
    if (institution) {
      candidates.push(
        institution.name,
        institution.displayName,
        institution.legalName,
        institution.organisation,
        institution.orgName,
        institution.providerName
      );
    }
    candidates.push(
      source.institutionName,
      source.bankName,
      source.providerName,
      source.provider,
      source.organisation,
      source.orgName,
      source.name
    );
  }
  for (const candidate of candidates) {
    const trimmed = coerceTrimmedString(candidate);
    if (trimmed) return trimmed;
  }
  return fallback;
}

function normaliseEmployerLabel(source, fallback = FALLBACK_EMPLOYER_NAME) {
  if (!source) return fallback;
  if (typeof source === 'string') {
    const trimmed = coerceTrimmedString(source);
    return trimmed || fallback;
  }
  if (typeof source !== 'object') return fallback;
  const employer = source.employer && typeof source.employer === 'object' ? source.employer : null;
  const candidates = [];
  if (employer) {
    candidates.push(employer.name, employer.displayName, employer.legalName, employer.organisation, employer.orgName);
  }
  candidates.push(
    source.employerName,
    source.companyName,
    source.company,
    source.organisation,
    source.orgName,
    source.name,
    source.label
  );
  for (const candidate of candidates) {
    const trimmed = coerceTrimmedString(candidate);
    if (trimmed) return trimmed;
  }
  return fallback;
}

function normaliseAccountKey(meta) {
  if (!meta || typeof meta !== 'object') return '';
  const candidates = [
    meta.accountId,
    meta.accountNumberMasked,
    meta.accountNumber,
    meta.iban,
    meta.sortCode,
    meta.accountName,
    meta.account,
  ];
  for (const candidate of candidates) {
    const trimmed = coerceTrimmedString(candidate);
    if (trimmed) return trimmed;
  }
  return '';
}

function normaliseAccountDisplay(meta, fallback = 'Account') {
  if (!meta || typeof meta !== 'object') return fallback;
  const candidates = [meta.accountName, meta.accountNumberMasked, meta.accountNumber, meta.iban];
  for (const candidate of candidates) {
    const trimmed = coerceTrimmedString(candidate);
    if (trimmed) return trimmed;
  }
  return fallback;
}

function validateFileOwnership(userId, key) {
  if (!key) return false;
  const normalizedKey = String(key);
  const firstSegment = normalizedKey.split('/')[0] || '';
  if (!firstSegment) return false;
  if (firstSegment === userId) return true;
  return firstSegment.endsWith(`-${userId}`);
}

function decodeFileKey(fileId) {
  try {
    return fileIdToKey(fileId);
  } catch (error) {
    return null;
  }
}

function resolveManualSchemaKey({ job = null, insight = null, requested = null } = {}) {
  const requestedKey = normaliseManualSchemaKey(requested);
  if (requestedKey && SUPPORTED_MANUAL_SCHEMAS.has(requestedKey)) {
    return requestedKey;
  }

  const jobKey = normaliseManualSchemaKey(job?.classification?.key);
  if (jobKey && MANUAL_SCHEMA_BY_CLASSIFICATION[jobKey]) {
    return MANUAL_SCHEMA_BY_CLASSIFICATION[jobKey];
  }

  const jobType = normaliseManualSchemaKey(job?.classification?.type);
  if (jobType && MANUAL_SCHEMA_BY_CLASSIFICATION[jobType]) {
    return MANUAL_SCHEMA_BY_CLASSIFICATION[jobType];
  }

  const insightKey = normaliseManualSchemaKey(insight?.catalogueKey);
  if (insightKey && MANUAL_SCHEMA_BY_CLASSIFICATION[insightKey]) {
    return MANUAL_SCHEMA_BY_CLASSIFICATION[insightKey];
  }

  return null;
}

function normaliseManualSchemaKey(value) {
  if (!value) return null;
  return String(value).trim().toLowerCase();
}

async function streamFile(res, key, { inline = true, filename = null } = {}) {
  try {
    const object = await getObject(key);
    if (object.ContentType) {
      res.setHeader('Content-Type', object.ContentType);
    } else {
      res.setHeader('Content-Type', 'application/pdf');
    }
    const safeName = filename || path.basename(key) || 'document.pdf';
    res.setHeader('Content-Disposition', `${inline ? 'inline' : 'attachment'}; filename="${encodeURIComponent(safeName)}"`);
    if (object.ContentLength != null) {
      res.setHeader('Content-Length', String(object.ContentLength));
    }
    if (object.Body && typeof object.Body.pipe === 'function') {
      object.Body.pipe(res);
    } else if (object.Body && typeof object.Body.arrayBuffer === 'function') {
      const buffer = Buffer.from(await object.Body.arrayBuffer());
      res.end(buffer);
    } else {
      res.status(500).json({ error: 'Unsupported file stream' });
    }
  } catch (error) {
    console.error('streamFile error', error);
    res.status(404).json({ error: 'File not found' });
  }
}

router.post('/upload', upload.single('file'), async (req, res) => {
  try {
    const userId = req.user.id;
    const userObjectId = new mongoose.Types.ObjectId(userId);
    if (!req.file) {
      return res.status(400).json({ error: 'File is required' });
    }
    let collectionId = null;
    if (req.body?.collectionId) {
      if (!mongoose.Types.ObjectId.isValid(req.body.collectionId)) {
        return res.status(400).json({ error: 'Invalid collectionId' });
      }
      const collection = await VaultCollection.findOne({ _id: req.body.collectionId, userId: userObjectId });
      if (!collection) {
        return res.status(404).json({ error: 'Collection not found' });
      }
      collectionId = collection._id.toString();
    }
    const userPrefix = await resolveUserStoragePrefix(userObjectId, userId);
    const { sessionId, files } = await handleUpload({ userId, userPrefix, file: req.file, collectionId });

    await recordUploadSession({ userId: userObjectId, sessionId, files });

    const acceptedFiles = files.filter((file) => !file.error);
    const rejected = files
      .filter((file) => file.error)
      .map((file) => ({ originalName: file.originalName, reason: file.error }));

    const jobs = await createJobsForUploadedFiles({
      userId: userObjectId,
      sessionId,
      files: acceptedFiles,
      collectionId,
    });

    res.status(201).json({
      sessionId,
      files: jobs.map((job) => ({
        fileId: job.fileId,
        originalName: job.originalName,
        state: job.state,
        classification: job.classification,
      })),
      rejected,
    });
  } catch (error) {
    console.error('upload error', error);
    res.status(400).json({ error: error.message || 'Upload failed' });
  }
});

router.get('/upload-sessions/:sessionId', async (req, res) => {
  const { sessionId } = req.params;
  const session = await UploadSession.findOne({ sessionId, userId: new mongoose.Types.ObjectId(req.user.id) });
  if (!session) {
    return res.status(404).json({ error: 'Session not found' });
  }
  res.json({
    sessionId: session.sessionId,
    summary: session.summary,
    files: session.files.map((file) => ({
      fileId: file.fileId,
      originalName: file.originalName,
      status: file.status,
      reason: file.reason,
    })),
  });
});

router.get('/files/:fileId/status', async (req, res) => {
  const { fileId } = req.params;
  const job = await VaultDocumentJob.findOne({ fileId, userId: new mongoose.Types.ObjectId(req.user.id) });
  if (!job) {
    return res.status(404).json({ error: 'Job not found' });
  }
  res.json({
    upload: 'green',
    processing: mapVaultStateToLight(job.state),
    state: job.state,
    classification: job.classification || null,
    message: latestErrorMessage(job),
  });
});

router.get('/files/:fileId/view', async (req, res) => {
  const { fileId } = req.params;
  const key = decodeFileKey(fileId);
  if (!key) {
    return res.status(400).json({ error: 'Invalid fileId' });
  }
  if (!validateFileOwnership(req.user.id, key)) {
    return res.status(403).json({ error: 'Forbidden' });
  }
  await streamFile(res, key, { inline: true });
});

router.get('/files/:fileId/download', async (req, res) => {
  const { fileId } = req.params;
  const key = decodeFileKey(fileId);
  if (!key) {
    return res.status(400).json({ error: 'Invalid fileId' });
  }
  if (!validateFileOwnership(req.user.id, key)) {
    return res.status(403).json({ error: 'Forbidden' });
  }
  await streamFile(res, key, { inline: false });
});

router.get('/json', async (req, res) => {
  const docId = String(req.query?.docId || '').trim();
  if (!docId) {
    return res.status(400).json({ ok: false, error: 'DOC_ID_REQUIRED' });
  }

  const userObjectId = new mongoose.Types.ObjectId(req.user.id);

  try {
    const job = await VaultDocumentJob.findOne({ userId: userObjectId, fileId: docId }).lean();
    let payload = null;
    let meta = null;
    let processing = null;
    let result = null;
    let insight = null;

    if (job) {
      meta = {
        fileId: job.fileId,
        state: job.state,
        classification: job.classification || null,
        errors: Array.isArray(job.errors) ? job.errors : [],
        trim: job.trim || null,
        requiresManualFields: job.requiresManualFields || null,
      };
      processing = {
        documentId: job.docupipe?.documentId || null,
        stdJobId: job.docupipe?.stdJobId || null,
        standardizationId: job.docupipe?.standardizationId || null,
        schemaId: job.docupipe?.schemaId || job.classification?.schemaId || null,
        completedAt: job.completedAt || null,
        requiresManualFields: job.requiresManualFields || null,
      };
      result = {
        json_key: job.storage?.jsonKey || null,
        pdf_key: job.storage?.pdfKey || null,
        trimmed_key: job.storage?.trimmedKey || null,
      };

      const jsonKey = job?.storage?.jsonKey;
      if (jsonKey) {
        try {
          const buffer = await readR2Buffer(jsonKey);
          if (buffer && buffer.length) {
            payload = JSON.parse(buffer.toString('utf8'));
          }
        } catch (error) {
          console.warn('processed json fetch failed', error);
        }
      }
    }

    if (!payload) {
      insight = await DocumentInsight.findOne({ userId: userObjectId, fileId: docId }).lean();
      if (insight) {
        payload = {
          metadata: insight.metadata || {},
          metrics: insight.metrics || {},
          transactions: Array.isArray(insight.transactions) ? insight.transactions : [],
          narrative: Array.isArray(insight.narrative) ? insight.narrative : [],
        };
        if (!meta) {
          meta = {
            fileId: insight.fileId,
            catalogueKey: insight.catalogueKey || null,
            documentDate: insight.documentDate || null,
            documentMonth: insight.documentMonth || null,
          };
        }
      }
    }

    const schemaKey = resolveManualSchemaKey({ job, insight });

    if (!payload) {
      return res.json({ ok: false, error: 'JSON_NOT_READY', schema: schemaKey });
    }

    res.json({ ok: true, json: payload, meta, processing, result, schema: schemaKey });
  } catch (error) {
    console.error('processed json error', error);
    res.status(500).json({ ok: false, error: 'JSON_FETCH_FAILED' });
  }
});

router.put('/json/:docId', express.json({ limit: '1mb' }), async (req, res) => {
  const docId = String(req.params?.docId || '').trim();
  if (!docId) {
    return res.status(400).json({ ok: false, error: 'DOC_ID_REQUIRED' });
  }

  const userId = req.user?.id;
  if (!userId) {
    return res.status(401).json({ ok: false, error: 'UNAUTHORISED' });
  }

  const userObjectId = new mongoose.Types.ObjectId(userId);
<<<<<<< HEAD
  const body = req.body && typeof req.body === 'object' ? req.body : {};
  const rawPayload = body?.json ?? body?.payload ?? body;
=======
  const rawPayload = req.body?.json ?? req.body?.payload ?? req.body;
>>>>>>> 1f172d01
  if (!rawPayload || typeof rawPayload !== 'object') {
    return res.status(400).json({ ok: false, error: 'INVALID_PAYLOAD' });
  }

<<<<<<< HEAD
=======
  const { payload, errors } = normaliseManualJsonPayload(rawPayload);
  if (errors.length) {
    return res.status(422).json({ ok: false, error: 'VALIDATION_FAILED', details: errors });
  }

>>>>>>> 1f172d01
  const decodedKey = decodeFileKey(docId);
  if (!decodedKey || !validateFileOwnership(userId, decodedKey)) {
    return res.status(403).json({ ok: false, error: 'FORBIDDEN' });
  }

  let job = null;
  try {
    job = await VaultDocumentJob.findOne({ userId: userObjectId, fileId: docId });
  } catch (error) {
    console.warn('manual json job lookup failed', error);
  }

<<<<<<< HEAD
  const requestedSchema = body?.schema ?? body?.manualSchema ?? body?.type ?? rawPayload?.schema ?? rawPayload?.manualSchema;
  const schemaKey = resolveManualSchemaKey({ job, requested: requestedSchema });
  if (!schemaKey || !SUPPORTED_MANUAL_SCHEMAS.has(schemaKey)) {
    return res.status(400).json({ ok: false, error: 'SCHEMA_UNSUPPORTED' });
  }

  const { payload, errors } = normaliseManualJsonPayload(rawPayload, schemaKey);
  if (errors.length) {
    return res.status(422).json({ ok: false, error: 'VALIDATION_FAILED', details: errors });
  }

=======
>>>>>>> 1f172d01
  const now = new Date();
  const manualMeta = {
    ...payload.metadata,
    manualOverride: true,
    lastManualUpdateAt: now.toISOString(),
  };
  if (!manualMeta.documentMonth) {
    const periodMonth = resolvePeriodMonth(payload.metrics?.period) || resolvePeriodMonth(payload.metadata?.period);
    if (periodMonth) {
      manualMeta.documentMonth = periodMonth;
    }
  }
  if (!manualMeta.documentMonth) {
    manualMeta.documentMonth = inferDocumentMonth(manualMeta.documentDate);
  }
  payload.metadata = manualMeta;

  const jsonKey = `${decodedKey}.std.json`;
  const buffer = Buffer.from(JSON.stringify(payload, null, 2), 'utf8');

  try {
    await putObject({ key: jsonKey, body: buffer, contentType: 'application/json' });
  } catch (error) {
    console.error('manual json upload failed', error);
    return res.status(500).json({ ok: false, error: 'JSON_PERSIST_FAILED' });
  }

  const classificationKey = pickClassificationKey(job, manualMeta);
  const fileInfo = {
    id: docId,
    name: job?.originalName || manualMeta.documentName || manualMeta.documentLabel || docId,
    uploadedAt: manualMeta.uploadedAt || job?.completedAt || job?.createdAt || null,
    collectionId: job?.collectionId ? job.collectionId.toString() : null,
  };

  try {
    await applyDocumentInsights(userId, classificationKey, {
      storeKey: classificationKey,
      baseKey: classificationKey,
      insightType: classificationKey,
      metadata: manualMeta,
      metrics: payload.metrics,
      transactions: payload.transactions,
      narrative: payload.narrative,
    }, fileInfo);
  } catch (error) {
    console.error('manual json insight apply failed', error);
  }

  if (job) {
    try {
      job.storage = job.storage || {};
      job.storage.jsonKey = jsonKey;
      job.state = 'completed';
      job.requiresManualFields = null;
      job.completedAt = now;
      const audit = Array.isArray(job.audit) ? job.audit.slice() : [];
      audit.push({ state: 'manual_json_saved', at: now, note: 'Manual values supplied via UI' });
      job.audit = audit;
      job.markModified('storage');
      job.markModified('audit');
      job.markModified('requiresManualFields');
      await job.save();
    } catch (error) {
      console.warn('manual json job update failed', error);
    }
  }

  try {
    await setInsightsProcessing(userId, classificationKey, {
      active: false,
      message: 'Manual data saved',
      fileId: docId,
      updatedAt: now,
    });
  } catch (error) {
    console.warn('manual json processing state failed', error);
  }

  try {
    const month = manualMeta.documentMonth || inferDocumentMonth(manualMeta.documentDate);
    if (month) {
      await rebuildMonthlyAnalytics({ userId: userObjectId, month }).catch((err) => {
        console.warn('manual json analytics rebuild failed', err);
      });
    }
  } catch (error) {
    console.warn('manual json analytics scheduling failed', error);
  }

<<<<<<< HEAD
  res.json({ ok: true, json: payload, jsonKey, catalogueKey: classificationKey, schema: schemaKey });
=======
  res.json({ ok: true, json: payload, jsonKey, catalogueKey: classificationKey });
>>>>>>> 1f172d01
});

router.delete('/files/:fileId', async (req, res) => {
  const { fileId } = req.params;
  const userObjectId = new mongoose.Types.ObjectId(req.user.id);
  const key = decodeFileKey(fileId);
  if (!key) {
    return res.status(400).json({ error: 'Invalid fileId' });
  }
  if (!validateFileOwnership(req.user.id, key)) {
    return res.status(403).json({ error: 'Forbidden' });
  }
  await DocumentInsight.deleteMany({ userId: userObjectId, fileId });
  await VaultDocumentJob.deleteMany({ userId: userObjectId, fileId });
  try {
    await deleteObject(key);
  } catch (error) {
    console.warn('delete file object failed', error);
  }
  res.json({ ok: true });
});

router.delete('/tiles/:tileId', async (req, res) => {
  const tileId = String(req.params.tileId || '').toLowerCase();
  const catalogueKeys = TILE_KEY_MAP[tileId];
  if (!catalogueKeys) {
    return res.status(400).json({ error: 'Unknown tile identifier' });
  }

  const userId = req.user.id;
  const userObjectId = new mongoose.Types.ObjectId(userId);

  const docs = await DocumentInsight.find({ userId: userObjectId, catalogueKey: { $in: catalogueKeys } }).select('fileId');
  if (!docs.length) {
    return res.json({ ok: true, deleted: 0, removedFromR2: 0 });
  }

  const fileIds = docs.map((doc) => doc.fileId).filter(Boolean);
  const keys = fileIds
    .map((id) => decodeFileKey(id))
    .filter((key) => key && validateFileOwnership(userId, key));

  await DocumentInsight.deleteMany({ userId: userObjectId, catalogueKey: { $in: catalogueKeys } });
  if (fileIds.length) {
    await VaultDocumentJob.deleteMany({ userId: userObjectId, fileId: { $in: fileIds } });
  }

  let removedFromR2 = 0;
  for (const key of keys) {
    try {
      await deleteObject(key);
      removedFromR2 += 1;
    } catch (error) {
      console.warn('tile delete R2 error', error);
    }
  }

  res.json({ ok: true, deleted: fileIds.length, removedFromR2 });
});

router.get('/tiles', async (req, res) => {
  const userObjectId = new mongoose.Types.ObjectId(req.user.id);
  const insights = await DocumentInsight.aggregate([
    { $match: { userId: userObjectId } },
    {
      $group: {
        _id: '$catalogueKey',
        count: { $sum: 1 },
        lastUpdated: { $max: '$updatedAt' },
      },
    },
  ]);

  const jobsInFlight = await VaultDocumentJob.countDocuments({
    userId: userObjectId,
    state: { $in: ['queued', 'processing'] },
  });

  const map = Object.fromEntries(
    insights.map((row) => [row._id, { count: row.count, lastUpdated: row.lastUpdated }])
  );

  res.json({
    tiles: {
      payslips: normaliseTile(map.payslip),
      statements: normaliseTile(map.current_account_statement),
      savings: normaliseTile(map.savings_account_statement),
      isa: normaliseTile(map.isa_statement),
      investments: normaliseTile(map.investment_statement),
      pension: normaliseTile(map.pension_statement),
      hmrc: normaliseTile(map.hmrc_correspondence),
    },
    processing: jobsInFlight,
  });
});

router.get('/payslips/employers', async (req, res) => {
  const userObjectId = new mongoose.Types.ObjectId(req.user.id);
  const insights = await DocumentInsight.find({ userId: userObjectId, catalogueKey: 'payslip' })
    .select('metadata documentDate')
    .sort({ documentDate: 1 });

  const grouped = new Map();

  for (const doc of insights) {
    const metadataRaw = doc?.metadata || {};
    const metadata = typeof metadataRaw?.toObject === 'function' ? metadataRaw.toObject() : metadataRaw;
    const employerName = normaliseEmployerLabel(metadata);
    const key = employerName || FALLBACK_EMPLOYER_NAME;
    const entry = grouped.get(key) || {
      employerId: encodeBase64Url(key),
      name: key,
      count: 0,
      lastPayDate: null,
    };
    entry.count += 1;
    const docDate = doc.documentDate instanceof Date ? doc.documentDate : doc.documentDate ? new Date(doc.documentDate) : null;
    if (docDate && (!entry.lastPayDate || docDate > entry.lastPayDate)) {
      entry.lastPayDate = docDate;
    }
    grouped.set(key, entry);
  }

  const employers = Array.from(grouped.values()).sort((a, b) => a.name.localeCompare(b.name));

  res.json({ employers });
});

router.get('/payslips/employers/:employerId/files', async (req, res) => {
  const employerName = decodeBase64Url(req.params.employerId) || FALLBACK_EMPLOYER_NAME;
  const userObjectId = new mongoose.Types.ObjectId(req.user.id);
  const targetName = coerceTrimmedString(employerName) || FALLBACK_EMPLOYER_NAME;

  const documents = await DocumentInsight.find({ userId: userObjectId, catalogueKey: 'payslip' }).sort({ documentDate: -1 });
  const filtered = documents.filter((doc) => {
    const metadataRaw = doc?.metadata || {};
    const metadata = typeof metadataRaw?.toObject === 'function' ? metadataRaw.toObject() : metadataRaw;
    const label = normaliseEmployerLabel(metadata);
    return (label || FALLBACK_EMPLOYER_NAME) === targetName;
  });

  res.json({
    employer: targetName,
    files: filtered.map((doc) => ({
      ...mapDocumentForResponse(doc),
      status: doc.narrative?.length ? 'processed' : 'pending',
    })),
  });
});

router.get('/statements/institutions', async (req, res) => {
  const userObjectId = new mongoose.Types.ObjectId(req.user.id);
  const accounts = await Account.find({ userId: userObjectId }).sort({ institutionName: 1, displayName: 1 });
  const insights = await DocumentInsight.find({
    userId: userObjectId,
    catalogueKey: { $in: STATEMENT_CATALOGUE_KEYS },
  }).select('metadata documentDate');

  const grouped = new Map();

  for (const doc of insights) {
    const metadataRaw = doc?.metadata || {};
    const metadata = typeof metadataRaw?.toObject === 'function' ? metadataRaw.toObject() : metadataRaw;
    const institutionName = normaliseInstitutionLabel(metadata);
    const key = institutionName;
    const entry = grouped.get(key) || {
      institutionId: encodeBase64Url(key),
      name: key,
      accountKeys: new Set(),
      docCount: 0,
      lastDocumentDate: null,
    };
    const accountKey = normaliseAccountKey(metadata);
    if (accountKey) {
      entry.accountKeys.add(accountKey);
    }
    entry.docCount += 1;
    const docDate = doc.documentDate instanceof Date ? doc.documentDate : doc.documentDate ? new Date(doc.documentDate) : null;
    if (docDate && (!entry.lastDocumentDate || docDate > entry.lastDocumentDate)) {
      entry.lastDocumentDate = docDate;
    }
    grouped.set(key, entry);
  }

  for (const account of accounts) {
    const institutionName = normaliseInstitutionLabel({ institutionName: account.institutionName });
    const key = institutionName;
    const entry = grouped.get(key) || {
      institutionId: encodeBase64Url(key),
      name: key,
      accountKeys: new Set(),
      docCount: 0,
      lastDocumentDate: null,
    };
    entry.accountKeys.add(account._id.toString());
    grouped.set(key, entry);
  }

  const institutions = Array.from(grouped.values())
    .map((entry) => ({
      institutionId: entry.institutionId,
      name: entry.name,
      accounts: entry.accountKeys.size || (entry.docCount > 0 ? 1 : 0),
      documents: entry.docCount,
      lastStatementDate: entry.lastDocumentDate,
    }))
    .sort((a, b) => a.name.localeCompare(b.name));

  res.json({ institutions });
});

router.get('/statements/institutions/:institutionId/accounts', async (req, res) => {
  const institutionName = Buffer.from(req.params.institutionId, 'base64url').toString('utf8');
  const accounts = await Account.find({ userId: new mongoose.Types.ObjectId(req.user.id), institutionName }).sort({ displayName: 1 });
  res.json({
    institution: institutionName,
    accounts: accounts.map((account) => ({
      accountId: account._id.toString(),
      displayName: account.displayName,
      accountType: account.accountType,
      accountNumberMasked: account.accountNumberMasked,
      lastSeenAt: account.lastSeenAt,
    })),
  });
});

router.get('/statements/institutions/:institutionId/files', async (req, res) => {
  const institutionName = decodeBase64Url(req.params.institutionId) || FALLBACK_INSTITUTION_NAME;
  const userObjectId = new mongoose.Types.ObjectId(req.user.id);

  const allAccounts = await Account.find({ userId: userObjectId }).sort({ displayName: 1 });
  const matchingAccounts = allAccounts.filter(
    (account) => normaliseInstitutionLabel({ institutionName: account.institutionName }) === institutionName
  );

  const documents = await DocumentInsight.find({
    userId: userObjectId,
    catalogueKey: { $in: STATEMENT_CATALOGUE_KEYS },
  }).sort({ documentMonth: -1, documentDate: -1, updatedAt: -1 });
  const matchingDocuments = documents.filter((doc) => {
    const metadataRaw = doc?.metadata || {};
    const metadata = typeof metadataRaw?.toObject === 'function' ? metadataRaw.toObject() : metadataRaw;
    return normaliseInstitutionLabel(metadata) === institutionName;
  });

  const jobs = await VaultDocumentJob.find({
    userId: userObjectId,
    fileId: { $in: matchingDocuments.map((doc) => doc.fileId) },
  }).select('fileId state errors classification');
  const jobMap = new Map(jobs.map((job) => [job.fileId, job]));

  const accountsById = new Map();
  const maskedLookup = new Map();
  for (const account of matchingAccounts) {
    const accountId = account._id.toString();
    accountsById.set(accountId, {
      accountId,
      displayName: account.displayName,
      accountType: account.accountType,
      accountNumberMasked: account.accountNumberMasked,
      files: [],
    });
    const masked = coerceTrimmedString(account.accountNumberMasked);
    if (masked) {
      maskedLookup.set(masked, accountId);
    }
  }

  const fallbackAccounts = new Map();

  function getFallbackAccount(metadata) {
    const accountKey = normaliseAccountKey(metadata) || metadata?.accountType || 'uncategorized';
    const fallbackId = encodeBase64Url(`${institutionName}::${accountKey}`);
    if (!fallbackAccounts.has(fallbackId)) {
      fallbackAccounts.set(fallbackId, {
        accountId: fallbackId,
        displayName: normaliseAccountDisplay(metadata, 'Other account'),
        accountType: metadata?.accountType || null,
        accountNumberMasked: metadata?.accountNumberMasked || null,
        files: [],
      });
    }
    return fallbackAccounts.get(fallbackId);
  }

  for (const doc of matchingDocuments) {
    const metadataRaw = doc?.metadata || {};
    const metadata = typeof metadataRaw?.toObject === 'function' ? metadataRaw.toObject() : metadataRaw;
    let accountEntry = null;

    const metaAccountId = coerceTrimmedString(metadata.accountId);
    if (metaAccountId && accountsById.has(metaAccountId)) {
      accountEntry = accountsById.get(metaAccountId);
    }

    if (!accountEntry) {
      const masked = coerceTrimmedString(metadata.accountNumberMasked);
      if (masked && maskedLookup.has(masked)) {
        const matchedId = maskedLookup.get(masked);
        accountEntry = accountsById.get(matchedId) || null;
      }
    }

    if (!accountEntry && metaAccountId) {
      const fallbackId = encodeBase64Url(`${institutionName}::${metaAccountId}`);
      if (!fallbackAccounts.has(fallbackId)) {
        fallbackAccounts.set(fallbackId, {
          accountId: fallbackId,
          displayName: normaliseAccountDisplay(metadata, 'Other account'),
          accountType: metadata?.accountType || null,
          accountNumberMasked: metadata?.accountNumberMasked || null,
          files: [],
        });
      }
      accountEntry = fallbackAccounts.get(fallbackId);
    }

    if (!accountEntry) {
      accountEntry = getFallbackAccount(metadata);
    }

    const payload = mapDocumentForResponse(doc, jobMap.get(doc.fileId));
    if (!payload) continue;

    if (accountEntry.accountId && !payload.accountId) {
      payload.accountId = accountEntry.accountId;
    }
    if (accountEntry.accountNumberMasked && !payload.accountNumberMasked) {
      payload.accountNumberMasked = accountEntry.accountNumberMasked;
    }
    if (!payload.metadata) payload.metadata = {};
    if (payload.metadata && typeof payload.metadata === 'object') {
      if (!payload.metadata.accountId) {
        payload.metadata.accountId = payload.accountId || accountEntry.accountId || null;
      }
      if (accountEntry.accountNumberMasked && !payload.metadata.accountNumberMasked) {
        payload.metadata.accountNumberMasked = accountEntry.accountNumberMasked;
      }
      if (accountEntry.accountType && !payload.metadata.accountType) {
        payload.metadata.accountType = accountEntry.accountType;
      }
    }
    accountEntry.files.push(payload);
  }

  const accounts = [...accountsById.values(), ...fallbackAccounts.values()]
    .filter((account) => Array.isArray(account.files) && account.files.length > 0)
    .sort((a, b) => a.displayName.localeCompare(b.displayName));

  res.json({
    institution: { name: institutionName, accountCount: accounts.length },
    accounts,
  });
});

router.get('/statements/accounts/:accountId/files', async (req, res) => {
  const accountId = req.params.accountId;
  const account = await Account.findOne({ _id: accountId, userId: new mongoose.Types.ObjectId(req.user.id) });
  if (!account) {
    return res.status(404).json({ error: 'Account not found' });
  }
  const userObjectId = new mongoose.Types.ObjectId(req.user.id);
  const documents = await DocumentInsight.find({ userId: userObjectId, 'metadata.accountId': account._id }).sort({ documentMonth: -1 });
  const jobs = await VaultDocumentJob.find({ userId: userObjectId, fileId: { $in: documents.map((doc) => doc.fileId) } }).select(
    'fileId state errors classification'
  );
  const jobMap = new Map(jobs.map((job) => [job.fileId, job]));
  res.json({
    account: {
      displayName: account.displayName,
      accountType: account.accountType,
      accountNumberMasked: account.accountNumberMasked,
    },
    files: documents.map((doc) => mapDocumentForResponse(doc, jobMap.get(doc.fileId))),
  });
});

router.get('/collections', async (req, res) => {
  const userObjectId = new mongoose.Types.ObjectId(req.user.id);
  const collections = await VaultCollection.find({ userId: userObjectId }).sort({ name: 1 });
  const counts = await DocumentInsight.aggregate([
    { $match: { userId: userObjectId, collectionId: { $ne: null } } },
    { $group: { _id: '$collectionId', count: { $sum: 1 }, lastUpdated: { $max: '$updatedAt' } } },
  ]);
  const countMap = new Map(counts.map((row) => [String(row._id), row]));
  res.json({
    collections: collections.map((col) => {
      const stats = countMap.get(col._id.toString());
      return {
        id: col._id.toString(),
        name: col.name,
        description: col.description,
        fileCount: stats?.count || 0,
        lastUpdated: stats?.lastUpdated || null,
      };
    }),
  });
});

router.post('/collections', async (req, res) => {
  const userObjectId = new mongoose.Types.ObjectId(req.user.id);
  const name = String(req.body?.name || '').trim();
  if (!name) {
    return res.status(400).json({ error: 'Name is required' });
  }
  try {
    const collection = await VaultCollection.create({ userId: userObjectId, name, description: req.body?.description || '' });
    res.status(201).json({
      collection: {
        id: collection._id.toString(),
        name: collection.name,
        description: collection.description,
      },
    });
  } catch (error) {
    if (error.code === 11000) {
      return res.status(409).json({ error: 'Collection name already exists' });
    }
    throw error;
  }
});

router.get('/collections/:collectionId/files', async (req, res) => {
  const { collectionId } = req.params;
  if (!mongoose.Types.ObjectId.isValid(collectionId)) {
    return res.status(400).json({ error: 'Invalid collectionId' });
  }
  const userObjectId = new mongoose.Types.ObjectId(req.user.id);
  const collection = await VaultCollection.findOne({ _id: collectionId, userId: userObjectId });
  if (!collection) {
    return res.status(404).json({ error: 'Collection not found' });
  }
  const collectionObjectId = new mongoose.Types.ObjectId(collectionId);
  const insights = await DocumentInsight.find({ userId: userObjectId, collectionId: collectionObjectId }).sort({ updatedAt: -1 });
  const jobs = await VaultDocumentJob.find({ userId: userObjectId, collectionId: collectionObjectId }).select('fileId state errors classification');
  const jobMap = new Map(jobs.map((job) => [job.fileId, job]));
  res.json({
    collection: {
      id: collection._id.toString(),
      name: collection.name,
    },
    files: insights.map((doc) => mapDocumentForResponse(doc, jobMap.get(doc.fileId))),
  });
});

router.post('/collections/:collectionId/upload', upload.single('file'), async (req, res) => {
  const { collectionId } = req.params;
  if (!mongoose.Types.ObjectId.isValid(collectionId)) {
    return res.status(400).json({ error: 'Invalid collectionId' });
  }
  const userId = req.user.id;
  const userObjectId = new mongoose.Types.ObjectId(userId);
  const collection = await VaultCollection.findOne({ _id: collectionId, userId: userObjectId });
  if (!collection) {
    return res.status(404).json({ error: 'Collection not found' });
  }
  try {
    if (!req.file) {
      return res.status(400).json({ error: 'File is required' });
    }
    const userPrefix = await resolveUserStoragePrefix(userObjectId, userId);
    const { sessionId, files } = await handleUpload({ userId, userPrefix, file: req.file, collectionId });
    await recordUploadSession({ userId: userObjectId, sessionId, files });
    const acceptedFiles = files.filter((file) => !file.error);
    const rejected = files
      .filter((file) => file.error)
      .map((file) => ({ originalName: file.originalName, reason: file.error }));
    const jobs = await createJobsForUploadedFiles({
      userId: userObjectId,
      sessionId,
      files: acceptedFiles,
      collectionId: collection._id.toString(),
    });
    res.status(201).json({
      sessionId,
      files: jobs.map((job) => ({
        fileId: job.fileId,
        originalName: job.originalName,
        state: job.state,
        classification: job.classification,
      })),
      rejected,
    });
  } catch (error) {
    console.error('collection upload error', error);
    res.status(400).json({ error: error.message || 'Upload failed' });
  }
});

router.patch('/collections/:collectionId', async (req, res) => {
  const { collectionId } = req.params;
  if (!mongoose.Types.ObjectId.isValid(collectionId)) {
    return res.status(400).json({ error: 'Invalid collectionId' });
  }
  const name = String(req.body?.name || '').trim();
  if (!name) {
    return res.status(400).json({ error: 'Name is required' });
  }
  try {
    const updated = await VaultCollection.findOneAndUpdate(
      { _id: collectionId, userId: new mongoose.Types.ObjectId(req.user.id) },
      { $set: { name } },
      { new: true }
    );
    if (!updated) {
      return res.status(404).json({ error: 'Collection not found' });
    }
    res.json({ collection: { id: updated._id.toString(), name: updated.name } });
  } catch (error) {
    if (error.code === 11000) {
      return res.status(409).json({ error: 'Collection name already exists' });
    }
    throw error;
  }
});

router.delete('/collections/:collectionId', async (req, res) => {
  const { collectionId } = req.params;
  if (!mongoose.Types.ObjectId.isValid(collectionId)) {
    return res.status(400).json({ error: 'Invalid collectionId' });
  }
  const userObjectId = new mongoose.Types.ObjectId(req.user.id);
  const collection = await VaultCollection.findOne({ _id: collectionId, userId: userObjectId });
  if (!collection) {
    return res.status(404).json({ error: 'Collection not found' });
  }
  await DocumentInsight.updateMany({ userId: userObjectId, collectionId }, { $set: { collectionId: null } });
  await VaultDocumentJob.updateMany({ userId: userObjectId, collectionId }, { $set: { collectionId: null } });
  await VaultCollection.deleteOne({ _id: collectionId, userId: userObjectId });
  res.json({ ok: true });
});

router.get('/collections/:collectionId/archive', async (req, res) => {
  const { collectionId } = req.params;
  if (!mongoose.Types.ObjectId.isValid(collectionId)) {
    return res.status(400).json({ error: 'Invalid collectionId' });
  }
  const userId = req.user.id;
  const userObjectId = new mongoose.Types.ObjectId(userId);
  const collection = await VaultCollection.findOne({ _id: collectionId, userId: userObjectId });
  if (!collection) {
    return res.status(404).json({ error: 'Collection not found' });
  }
  const insights = await DocumentInsight.find({ userId: userObjectId, collectionId: new mongoose.Types.ObjectId(collectionId) }).sort({
    updatedAt: -1,
  });

  const archive = archiver('zip', { zlib: { level: 9 } });
  archive.on('error', (error) => {
    console.error('collection archive error', error);
    res.status(500).end();
  });

  const safeName = `${collection.name || 'collection'}`.replace(/[\\/:*?"<>|]+/g, '_');
  res.setHeader('Content-Type', 'application/zip');
  res.setHeader('Content-Disposition', `attachment; filename="${encodeURIComponent(`${safeName || 'collection'}.zip`)}"`);

  archive.pipe(res);

  for (const doc of insights) {
    const key = decodeFileKey(doc.fileId);
    if (!key) continue;
    if (!validateFileOwnership(userId, key)) continue;
    try {
      const object = await getObject(key);
      const entryName = path.basename(key) || `${doc.fileId}.pdf`;
      if (object.Body && typeof object.Body.pipe === 'function') {
        archive.append(object.Body, { name: entryName });
      } else if (object.Body && typeof object.Body.arrayBuffer === 'function') {
        const buffer = Buffer.from(await object.Body.arrayBuffer());
        archive.append(buffer, { name: entryName });
      }
    } catch (error) {
      console.warn('collection archive skip', error);
    }
  }

  await archive.finalize();
});

async function recordUploadSession({ userId, sessionId, files }) {
  if (!sessionId) return null;
  const now = new Date();
  const total = Array.isArray(files) ? files.length : 0;
  const accepted = Array.isArray(files) ? files.filter((file) => !file.error).length : 0;
  const rejected = total - accepted;
  return UploadSession.findOneAndUpdate(
    { userId, sessionId },
    {
      $setOnInsert: { createdAt: now },
      $set: {
        updatedAt: now,
        summary: { total, accepted, rejected },
        files: (files || []).map((file) => ({
          fileId: file.fileId,
          originalName: file.originalName,
          status: file.error ? 'rejected' : 'uploaded',
          reason: file.error || null,
        })),
      },
    },
    { new: true, upsert: true }
  );
}

async function createJobsForUploadedFiles({ userId, sessionId, files, collectionId }) {
  const jobs = [];
  if (!Array.isArray(files)) return jobs;
  for (const file of files) {
    // eslint-disable-next-line no-await-in-loop
    const job = await createJobForFile({ userId, sessionId, file, collectionId });
    jobs.push(job);
    if (job.state === 'queued' || job.state === 'needs_trim') {
      dispatchDocupipe(job);
    }
  }
  return jobs;
}

function shouldTrimForClass(classKey) {
  return typeof classKey === 'string' && classKey.includes('statement');
}

function resolveSchemaIdForClass(classKey) {
  if (!classKey) return null;
  const direct = CLASSIFICATION_SCHEMA_MAP[classKey];
  if (direct) return direct;
  if (classKey.includes('statement')) {
    return process.env.DOCUPIPE_BANK_SCHEMA_ID || null;
  }
  return null;
}

function buildTrimmedKey(pdfKey) {
  if (!pdfKey) return null;
  if (pdfKey.endsWith('.pdf')) {
    return `${pdfKey.slice(0, -4)}.trimmed.pdf`;
  }
  return `${pdfKey}.trimmed.pdf`;
}

async function updateUploadSessionFileStatus({ userId, fileId, status, reason = null }) {
  if (!fileId) return;
  const update = { 'files.$.status': status };
  if (reason) {
    update['files.$.reason'] = reason;
  }
  await UploadSession.updateOne({ userId, 'files.fileId': fileId }, { $set: update });
}

function mapJobStateToSessionStatus(state) {
  switch (state) {
    case 'completed':
      return 'done';
    case 'failed':
      return 'rejected';
    case 'needs_trim':
    case 'awaiting_manual_json':
      return 'processing';
    case 'queued':
    case 'processing':
    default:
      return 'processing';
  }
}

function mapVaultStateToLight(state) {
  switch (state) {
    case 'completed':
      return 'green';
    case 'failed':
    case 'needs_trim':
    case 'awaiting_manual_json':
      return 'red';
    case 'processing':
    case 'queued':
    default:
      return 'amber';
  }
}

function latestErrorMessage(job) {
  if (!job?.errors || job.errors.length === 0) return null;
  const last = job.errors[job.errors.length - 1];
  return last?.message || null;
}

async function createJobForFile({ userId, sessionId, file, collectionId }) {
  const collectionObjectId = collectionId ? new mongoose.Types.ObjectId(collectionId) : null;
  const baseDoc = {
    userId,
    sessionId,
    fileId: file.fileId,
    originalName: file.originalName,
    collectionId: collectionObjectId,
    classification: {},
    storage: {
      pdfKey: file.key,
      size: file.size || null,
      contentHash: file.contentHash || null,
    },
    docupipe: {},
    state: 'queued',
    trim: {},
  };

  try {
    const buffer = await readR2Buffer(file.key);
    const text = await extractPdfText(buffer);
    const classification = classifyDocument({ text, originalName: file.originalName });
    if (!classification?.key) {
      const err = new Error('Unable to classify document');
      err.code = 'VAULT_CLASSIFICATION_FAILED';
      throw err;
    }
    const schemaId = resolveSchemaIdForClass(classification.key);
    if (!schemaId) {
      const err = new Error(`No schema configured for ${classification.key}`);
      err.code = 'DOCUPIPE_SCHEMA_MISSING';
      throw err;
    }

    baseDoc.classification = {
      key: classification.key,
      label: classification.label || classification.key,
      confidence: classification.confidence || null,
      schemaId,
    };
    baseDoc.docupipe = {
      schemaId,
    };

    if (shouldTrimForClass(classification.key)) {
      try {
        const trimResult = await trimBankStatement(buffer, {});
        if (trimResult) {
          const { keptPages, originalPageCount, buffer: trimmedBuffer } = trimResult;
          const trimRequired = Number(originalPageCount || 0) > TRIM_PAGE_THRESHOLD;
          const trimmedKey = trimmedBuffer ? buildTrimmedKey(file.key) : null;
          if (trimmedKey && trimmedBuffer) {
            await putObject({ key: trimmedKey, body: trimmedBuffer, contentType: 'application/pdf' });
            baseDoc.storage.trimmedKey = trimmedKey;
          }
          baseDoc.trim = {
            originalPageCount: originalPageCount || null,
            keptPages: Array.isArray(keptPages) ? keptPages : [],
            required: trimRequired,
          };
          if (trimRequired) {
            baseDoc.state = 'needs_trim';
          }
        }
      } catch (trimError) {
        console.warn('Trim analysis failed', trimError);
      }
    }

    const jobDoc = await VaultDocumentJob.create(baseDoc);
    await updateUploadSessionFileStatus({
      userId,
      fileId: jobDoc.fileId,
      status: mapJobStateToSessionStatus(jobDoc.state),
    });
    return jobDoc;
  } catch (error) {
    const failure = {
      ...baseDoc,
      state: 'failed',
      errors: [
        {
          message: error.message || 'Processing failed',
          code: error.code || 'PROCESSING_FAILED',
          at: new Date(),
        },
      ],
    };
    const jobDoc = await VaultDocumentJob.create(failure);
    await updateUploadSessionFileStatus({
      userId,
      fileId: jobDoc.fileId,
      status: mapJobStateToSessionStatus(jobDoc.state),
      reason: error.message || 'Processing failed',
    });
    return jobDoc;
  }
}

async function resolveUserStoragePrefix(userObjectId, userId) {
  try {
    const user = await User.findById(userObjectId).select('firstName lastName').lean();
    return buildUserPrefix(user, userId);
  } catch (error) {
    console.warn('user prefix fallback', error);
    return buildUserPrefix(null, userId);
  }
}

function buildUserPrefix(user, fallbackId) {
  const parts = [];
  if (user?.firstName) parts.push(String(user.firstName));
  if (user?.lastName) parts.push(String(user.lastName));
  const raw = parts.join(' ').trim();
  const cleaned = raw
    .toLowerCase()
    .replace(/[^a-z0-9]+/g, '-')
    .replace(/^-+|-+$/g, '');
  if (cleaned) return cleaned;
  const fallback = String(fallbackId || '')
    .toLowerCase()
    .replace(/[^a-z0-9]+/g, '-')
    .replace(/^-+|-+$/g, '');
  if (fallback) return `user-${fallback}`;
  return 'user';
}

module.exports = router;

function normaliseTile(entry) {
  if (!entry) {
    return { count: 0, lastUpdated: null };
  }
  return { count: entry.count, lastUpdated: entry.lastUpdated ? dayjs(entry.lastUpdated).toISOString() : null };
}

function toIsoDate(value) {
  if (!value) return null;
  if (value instanceof Date) {
    return Number.isNaN(value.getTime()) ? null : value.toISOString();
  }
  const date = new Date(value);
  if (Number.isNaN(date.getTime())) return null;
  return date.toISOString();
}

function pickFirstString(...values) {
  for (const value of values) {
    if (typeof value === 'string' && value.trim()) {
      return value.trim();
    }
  }
  return null;
}

function mapDocumentForResponse(doc, job = null) {
  if (!doc) return null;
  const metadataRaw = doc.metadata || {};
  const metricsRaw = doc.metrics || {};
  const metadata = typeof metadataRaw?.toObject === 'function' ? metadataRaw.toObject() : metadataRaw;
  const metrics = typeof metricsRaw?.toObject === 'function' ? metricsRaw.toObject() : metricsRaw;
  if (metadata && typeof metadata === 'object' && metadata.accountId && typeof metadata.accountId === 'object') {
    if (typeof metadata.accountId.toString === 'function') {
      metadata.accountId = metadata.accountId.toString();
    }
  }
  const uploadedAt = metadata.uploadedAt || doc.updatedAt || doc.createdAt || null;
  const size = metadata.fileSize || metadata.size || metadata.bytes || metrics.fileSize || metrics.bytes || null;
  const displayName =
    pickFirstString(
      doc.documentName,
      doc.documentLabel,
      metadata.documentName,
      metadata.documentLabel,
      metadata.originalName,
      metadata.fileName
    ) || `Document ${doc.documentMonth || ''}`.trim();

  return {
    id: doc.fileId,
    fileId: doc.fileId,
    name: displayName,
    catalogueKey: doc.catalogueKey,
    documentMonth: doc.documentMonth,
    documentDate: toIsoDate(doc.documentDate || metadata.documentDate),
    documentLabel: doc.documentLabel || metadata.documentLabel || null,
    uploadedAt: toIsoDate(uploadedAt),
    size: typeof size === 'number' ? size : Number(size) || null,
    metrics,
    metadata,
    accountNumberMasked: metadata.accountNumberMasked || null,
    accountId: typeof metadata.accountId === 'string' ? metadata.accountId : null,
    employerName: metadata.employerName || null,
    viewUrl: `/api/vault/files/${encodeURIComponent(doc.fileId)}/view`,
    downloadUrl: `/api/vault/files/${encodeURIComponent(doc.fileId)}/download`,
    upload: 'green',
    processing: mapVaultStateToLight(job?.state || 'completed'),
    state: job?.state || 'completed',
    classification: job?.classification || null,
    message: latestErrorMessage(job),
  };
}

const AMOUNT_FIELD_PATTERN = /(amount|balance|total|value|gross|net|salary|income|pay|payment|contribution|tax|deduction|ni|loan|fee|limit)$/i;
const DATE_FIELD_PATTERN = /(date|month|period|issued|start|end)$/i;

function normaliseManualJsonPayload(input) {
  const errors = [];
  const base = input && typeof input === 'object' ? input : {};
  const metadata = normaliseValueTree(['metadata'], ensurePlainManualObject(base.metadata), errors);
  const metrics = normaliseValueTree(['metrics'], ensurePlainManualObject(base.metrics), errors);
  const transactions = normaliseTransactions(Array.isArray(base.transactions) ? base.transactions : [], errors);
  const narrative = Array.isArray(base.narrative)
    ? base.narrative.map((item, index) => {
        if (item == null) return null;
        const text = String(item).trim();
        if (!text) return null;
        if (text.length > 2000) {
          errors.push({ path: formatPath(['narrative', index]), message: 'Narrative entries must be under 2000 characters.' });
          return null;
        }
        return text;
      }).filter(Boolean)
    : [];

  return {
    payload: {
      metadata,
      metrics,
      transactions,
      narrative,
    },
    errors,
  };
}

function ensurePlainManualObject(value) {
  if (!value || typeof value !== 'object' || Array.isArray(value)) return {};
  return value;
}

function normaliseTransactions(entries, errors) {
  const list = [];
  entries.forEach((entry, index) => {
    const tx = normaliseValueTree(['transactions', index], ensurePlainManualObject(entry), errors);
    if (Object.keys(tx).length) {
      list.push(tx);
    }
  });
  return list;
}

function normaliseValueTree(path, source, errors) {
  const result = {};
  Object.entries(source || {}).forEach(([rawKey, rawValue]) => {
    const key = String(rawKey || '').trim();
    if (!key) return;
    const nextPath = [...path, key];
    const processed = normaliseValue(nextPath, rawValue, errors);
    if (processed.keep) {
      result[key] = processed.value;
    }
  });
  return result;
}

function normaliseValue(path, value, errors) {
  if (value == null || value === '') {
    return { keep: false };
  }
  if (typeof value === 'number') {
    if (!Number.isFinite(value)) {
      errors.push({ path: formatPath(path), message: 'Enter a valid number.' });
      return { keep: false };
    }
    return { keep: true, value };
  }
  if (typeof value === 'boolean') {
    return { keep: true, value };
  }
  if (typeof value === 'string') {
    const text = value.trim();
    if (!text) {
      return { keep: false };
    }
    if (text.length > 500) {
      errors.push({ path: formatPath(path), message: 'Value is too long (max 500 characters).' });
      return { keep: false };
    }
    if (shouldTreatAsAmount(path)) {
      const number = parseAmount(text);
      if (!Number.isFinite(number)) {
        errors.push({ path: formatPath(path), message: 'Enter a valid monetary amount.' });
        return { keep: false };
      }
      return { keep: true, value: number };
    }
    if (shouldTreatAsDate(path)) {
      const iso = normaliseDate(text);
      if (!iso) {
        errors.push({ path: formatPath(path), message: 'Enter a valid date.' });
        return { keep: false };
      }
      return { keep: true, value: iso };
    }
    return { keep: true, value: text };
  }
  if (Array.isArray(value)) {
    const items = [];
    value.forEach((item, index) => {
      const processed = normaliseValue([...path, index], item, errors);
      if (processed.keep) {
        items.push(processed.value);
      }
    });
    return { keep: items.length > 0, value: items };
  }
  if (typeof value === 'object') {
    const nested = normaliseValueTree(path, ensurePlainManualObject(value), errors);
    return { keep: Object.keys(nested).length > 0, value: nested };
  }
  return { keep: false };
}

function shouldTreatAsAmount(path) {
  const key = String(path[path.length - 1] || '');
  return AMOUNT_FIELD_PATTERN.test(key);
}

function shouldTreatAsDate(path) {
  const key = String(path[path.length - 1] || '');
  return DATE_FIELD_PATTERN.test(key);
}

function parseAmount(text) {
  const cleaned = text.replace(/[^0-9+\-.]/g, '');
  if (!cleaned) return Number.NaN;
  const number = Number(cleaned);
  return Number.isFinite(number) ? number : Number.NaN;
}

function normaliseDate(text) {
<<<<<<< HEAD
  if (!text && text !== 0) return null;
  const value = String(text).trim();
  if (!value) return null;
  if (/^\d{2}\/\d{4}$/.test(value)) {
    const [month, year] = value.split('/');
    return `${month.padStart(2, '0')}/${year.padStart(4, '0')}`;
  }
  if (/^\d{4}-\d{2}$/.test(value)) {
    return value;
  }
  if (/^\d{4}-\d{2}-\d{2}$/.test(value)) {
    return value;
  }
  if (/^\d{4}-\d{2}-\d{2}t/i.test(value)) {
    const parsed = Date.parse(value);
    if (Number.isNaN(parsed)) return null;
    return new Date(parsed).toISOString();
  }
  const timestamp = Date.parse(value);
  if (Number.isNaN(timestamp)) return null;
  const date = new Date(timestamp);
  const month = String(date.getUTCMonth() + 1).padStart(2, '0');
  const year = String(date.getUTCFullYear());
  return `${month}/${year}`;
=======
  if (/^\d{4}-\d{2}$/.test(text)) {
    return text;
  }
  if (/^\d{4}-\d{2}-\d{2}$/.test(text)) {
    return text;
  }
  const timestamp = Date.parse(text);
  if (Number.isNaN(timestamp)) return null;
  return new Date(timestamp).toISOString();
>>>>>>> 1f172d01
}

function formatPath(parts) {
  return parts.reduce((acc, part) => {
    const token = typeof part === 'number' ? `[${part}]` : String(part);
    if (!acc) return token;
    if (token.startsWith('[')) return `${acc}${token}`;
    return `${acc}.${token}`;
  }, '');
}

function pickClassificationKey(job, meta) {
  if (job?.classification?.key) return job.classification.key;
  if (typeof meta?.catalogueKey === 'string' && meta.catalogueKey.trim()) {
    return meta.catalogueKey.trim();
  }
  if (typeof meta?.docType === 'string' && meta.docType.trim()) {
    return meta.docType.trim();
  }
  return 'manual_document';
}

function inferDocumentMonth(documentDate) {
  if (!documentDate) return null;
  if (typeof documentDate === 'string' && /^\d{4}-\d{2}$/.test(documentDate)) {
    return documentDate;
  }
  const date = new Date(documentDate);
  if (Number.isNaN(date.getTime())) return null;
  const year = date.getUTCFullYear();
  const month = date.getUTCMonth() + 1;
  return `${year}-${String(month).padStart(2, '0')}`;
}

function resolvePeriodMonth(period) {
  if (!period || typeof period !== 'object') return null;
  const monthCandidate = period.month || period.monthKey;
  if (typeof monthCandidate === 'string' && /^\d{4}-\d{2}$/.test(monthCandidate.trim())) {
    return monthCandidate.trim();
  }
  const start = period.start || period.from;
  if (start) {
    return inferDocumentMonth(start);
  }
  return null;
}<|MERGE_RESOLUTION|>--- conflicted
+++ resolved
@@ -462,24 +462,12 @@
   }
 
   const userObjectId = new mongoose.Types.ObjectId(userId);
-<<<<<<< HEAD
   const body = req.body && typeof req.body === 'object' ? req.body : {};
   const rawPayload = body?.json ?? body?.payload ?? body;
-=======
-  const rawPayload = req.body?.json ?? req.body?.payload ?? req.body;
->>>>>>> 1f172d01
   if (!rawPayload || typeof rawPayload !== 'object') {
     return res.status(400).json({ ok: false, error: 'INVALID_PAYLOAD' });
   }
 
-<<<<<<< HEAD
-=======
-  const { payload, errors } = normaliseManualJsonPayload(rawPayload);
-  if (errors.length) {
-    return res.status(422).json({ ok: false, error: 'VALIDATION_FAILED', details: errors });
-  }
-
->>>>>>> 1f172d01
   const decodedKey = decodeFileKey(docId);
   if (!decodedKey || !validateFileOwnership(userId, decodedKey)) {
     return res.status(403).json({ ok: false, error: 'FORBIDDEN' });
@@ -492,7 +480,6 @@
     console.warn('manual json job lookup failed', error);
   }
 
-<<<<<<< HEAD
   const requestedSchema = body?.schema ?? body?.manualSchema ?? body?.type ?? rawPayload?.schema ?? rawPayload?.manualSchema;
   const schemaKey = resolveManualSchemaKey({ job, requested: requestedSchema });
   if (!schemaKey || !SUPPORTED_MANUAL_SCHEMAS.has(schemaKey)) {
@@ -504,8 +491,6 @@
     return res.status(422).json({ ok: false, error: 'VALIDATION_FAILED', details: errors });
   }
 
-=======
->>>>>>> 1f172d01
   const now = new Date();
   const manualMeta = {
     ...payload.metadata,
@@ -596,11 +581,7 @@
     console.warn('manual json analytics scheduling failed', error);
   }
 
-<<<<<<< HEAD
   res.json({ ok: true, json: payload, jsonKey, catalogueKey: classificationKey, schema: schemaKey });
-=======
-  res.json({ ok: true, json: payload, jsonKey, catalogueKey: classificationKey });
->>>>>>> 1f172d01
 });
 
 router.delete('/files/:fileId', async (req, res) => {
@@ -1631,7 +1612,6 @@
 }
 
 function normaliseDate(text) {
-<<<<<<< HEAD
   if (!text && text !== 0) return null;
   const value = String(text).trim();
   if (!value) return null;
@@ -1656,17 +1636,6 @@
   const month = String(date.getUTCMonth() + 1).padStart(2, '0');
   const year = String(date.getUTCFullYear());
   return `${month}/${year}`;
-=======
-  if (/^\d{4}-\d{2}$/.test(text)) {
-    return text;
-  }
-  if (/^\d{4}-\d{2}-\d{2}$/.test(text)) {
-    return text;
-  }
-  const timestamp = Date.parse(text);
-  if (Number.isNaN(timestamp)) return null;
-  return new Date(timestamp).toISOString();
->>>>>>> 1f172d01
 }
 
 function formatPath(parts) {
