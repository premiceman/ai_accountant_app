--- conflicted
+++ resolved
@@ -11,7 +11,6 @@
 }
 
 const MONTHS = new Map([
-<<<<<<< HEAD
   ['JAN', '01'],
   ['JANUARY', '01'],
   ['FEB', '02'],
@@ -36,12 +35,6 @@
   ['NOVEMBER', '11'],
   ['DEC', '12'],
   ['DECEMBER', '12'],
-=======
-  ['JAN', '01'], ['JANUARY', '01'], ['FEB', '02'], ['FEBRUARY', '02'], ['MAR', '03'], ['MARCH', '03'],
-  ['APR', '04'], ['APRIL', '04'], ['MAY', '05'], ['JUN', '06'], ['JUNE', '06'], ['JUL', '07'], ['JULY', '07'],
-  ['AUG', '08'], ['AUGUST', '08'], ['SEP', '09'], ['SEPT', '09'], ['SEPTEMBER', '09'], ['OCT', '10'],
-  ['OCTOBER', '10'], ['NOV', '11'], ['NOVEMBER', '11'], ['DEC', '12'], ['DECEMBER', '12'],
->>>>>>> a9609c76
 ]);
 
 function normaliseYear(token) {
