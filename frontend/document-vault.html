--- conflicted
+++ resolved
@@ -281,7 +281,6 @@
     .session-row:hover {
       transform: translateY(-2px);
       box-shadow: 0 18px 40px rgba(15, 23, 42, 0.12);
-<<<<<<< HEAD
     }
 
     .session-row--attention {
@@ -290,16 +289,6 @@
       background: rgba(239, 68, 68, 0.08);
     }
 
-=======
-    }
-
-    .session-row--attention {
-      border-color: rgba(239, 68, 68, 0.35);
-      box-shadow: 0 16px 40px rgba(239, 68, 68, 0.14);
-      background: rgba(239, 68, 68, 0.08);
-    }
-
->>>>>>> bc7ce8a8
     .session-row--attention .session-row__tag {
       background: rgba(239, 68, 68, 0.18);
       color: rgba(190, 18, 60, 0.9);
@@ -311,7 +300,6 @@
       gap: 8px;
       font-weight: 600;
       font-size: 0.95rem;
-<<<<<<< HEAD
       min-width: 0;
     }
 
@@ -372,9 +360,6 @@
       border-color: rgba(103, 89, 255, 0.35);
       color: rgba(103, 89, 255, 0.95);
       background: rgba(103, 89, 255, 0.08);
-=======
-      word-break: break-word;
->>>>>>> bc7ce8a8
     }
 
     .session-row__tag {
