--- conflicted
+++ resolved
@@ -8,7 +8,6 @@
   const asyncToggleEl = document.getElementById('asyncMode');
 
   const trimReview = createTrimReview();
-<<<<<<< HEAD
   const jsonErrorEditor = createJsonErrorEditor({
     onApply: (patchedPayload, { data }) => {
       try {
@@ -25,8 +24,6 @@
       }
     },
   });
-=======
->>>>>>> 0205c46e
   const asyncFeatureEnabled = (window.JSON_TEST_ASYNC ?? 'true') !== 'false';
   if (asyncToggleEl && !asyncFeatureEnabled) {
     asyncToggleEl.checked = false;
@@ -98,10 +95,7 @@
 
   async function handleFile(file) {
     clearError();
-<<<<<<< HEAD
     jsonErrorEditor.reset();
-=======
->>>>>>> 0205c46e
     labelBadge?.setAttribute('hidden', '');
     output.textContent = 'Analysing document…';
     setStatus('Checking document…', true);
@@ -194,24 +188,9 @@
           method: 'POST',
           body: form,
         });
-<<<<<<< HEAD
         const payload = await parseJsonTestResponse(res);
         renderResult(payload);
         setStatus('Complete', false);
-=======
-        if (!res.ok) {
-          const contentType = res.headers.get('content-type') || '';
-          let reason = res.statusText || 'Upload failed';
-          if (contentType.includes('application/json')) {
-            try { reason = (await res.json())?.error || reason; } catch { /* ignore */ }
-          } else {
-            try { reason = await res.text(); } catch { /* ignore */ }
-          }
-          throw new Error(reason || `Upload failed (${res.status})`);
-        }
-        const payload = await res.json();
-        await renderResult(payload, { docType });
->>>>>>> 0205c46e
       }
     } catch (err) {
       console.error('JSON test upload failed', err);
@@ -243,7 +222,6 @@
     }
   }
 
-<<<<<<< HEAD
   function renderResult(payload, { force = false } = {}) {
     if (!payload) return;
     if (!force && payload?.ok === false) {
@@ -255,45 +233,6 @@
     }
     lastPayload = payload;
     jsonErrorEditor.reset();
-=======
-  async function renderResult(payload, { docType } = {}) {
-    if (!payload) return;
-    let processedPayload = payload;
-    const shouldStandardize = typeof docType === 'string' && docType.length > 0;
-    if (shouldStandardize) {
-      setStatus('JSON standardisation in progress…', true);
-      output.textContent = 'Running JSON standardisation…';
-      const body = {
-        docType,
-        payload,
-      };
-      try {
-        const res = await Auth.fetch('/api/json-test/standardize', {
-          method: 'POST',
-          headers: { 'Content-Type': 'application/json' },
-          body: JSON.stringify(body),
-        });
-        let standardJson = null;
-        let parseFailed = false;
-        try {
-          standardJson = await res.json();
-        } catch (err) {
-          parseFailed = true;
-        }
-        if (!res.ok || standardJson?.ok === false) {
-          const message = standardJson?.error || res.statusText || (parseFailed ? 'JSON standardisation failed' : 'JSON standardisation failed');
-          throw new Error(message);
-        }
-        if (typeof standardJson?.data !== 'undefined') {
-          processedPayload = standardJson.data;
-        }
-        setStatus('JSON standardisation complete', false);
-      } catch (err) {
-        setStatus('JSON standardisation failed', false);
-        throw err;
-      }
-    }
->>>>>>> 0205c46e
     try {
       output.textContent = JSON.stringify(processedPayload, null, 2);
     } catch (err) {
@@ -390,7 +329,6 @@
   const thresholdValue = document.getElementById('trimThresholdValue');
   const notice = document.getElementById('trimReviewNotice');
   const badge = document.getElementById('trimReviewBadge');
-<<<<<<< HEAD
 
   const state = {
     active: false,
@@ -404,21 +342,6 @@
     busy: false,
   };
 
-=======
-
-  const state = {
-    active: false,
-    file: null,
-    analysis: null,
-    suggestedPages: new Set(),
-    selectedPages: new Set(),
-    resolve: null,
-    trimmedBlob: null,
-    previewUrl: null,
-    busy: false,
-  };
-
->>>>>>> 0205c46e
   function resetPreview() {
     if (state.previewUrl) {
       try { URL.revokeObjectURL(state.previewUrl); } catch (err) { console.warn('Failed to revoke preview URL', err); }
@@ -704,17 +627,10 @@
         payload = await response.json();
       } catch (err) {
         throw new Error('Failed to parse trim response.');
-<<<<<<< HEAD
       }
       if (!response.ok || !payload?.ok) {
         throw new Error(payload?.error || 'Unable to apply trim.');
       }
-=======
-      }
-      if (!response.ok || !payload?.ok) {
-        throw new Error(payload?.error || 'Unable to apply trim.');
-      }
->>>>>>> 0205c46e
       resetPreview();
       const blob = await base64ToBlob(payload.data_base64, payload.mime);
       state.trimmedBlob = blob;
@@ -810,7 +726,6 @@
         state.suggestedPages = new Set(Array.from({ length: state.analysis.pageCount }, (_, i) => i));
       }
       state.selectedPages = new Set(state.suggestedPages);
-<<<<<<< HEAD
       renderPages();
       refreshControls();
       setNotice('Suggestions updated for the new threshold.', 'info');
@@ -1390,94 +1305,5 @@
     openForMissingFields,
     reset: hideOverlay,
     currentData,
-=======
-      renderPages();
-      refreshControls();
-      setNotice('Suggestions updated for the new threshold.', 'info');
-    });
-  }
-
-  if (btnApply) {
-    btnApply.addEventListener('click', () => {
-      if (state.busy) return;
-      applySelection();
-    });
-  }
-
-  if (btnKeepAll) {
-    btnKeepAll.addEventListener('click', () => {
-      if (!state.analysis || state.busy) return;
-      state.selectedPages = new Set(Array.from({ length: state.analysis.pageCount }, (_, i) => i));
-      renderPages();
-      refreshControls();
-      setNotice('All pages selected. Confirm to continue without trimming.', 'info');
-    });
-  }
-
-  if (btnReset) {
-    btnReset.addEventListener('click', () => {
-      if (!state.analysis || state.busy) return;
-      state.selectedPages = new Set(state.suggestedPages);
-      renderPages();
-      refreshControls();
-      setNotice('', 'info');
-    });
-  }
-
-  if (btnAnalyze) {
-    btnAnalyze.addEventListener('click', () => {
-      if (state.busy) return;
-      reanalyse();
-    });
-  }
-
-  return {
-    async reviewIfNeeded(file, { onProgress } = {}) {
-      if (!file) return null;
-      clearState();
-      try {
-        const analysis = await analyseFile(file, onProgress);
-        if (!analysis.pageCount || analysis.pageCount <= 4) {
-          onProgress?.('Processing…', true);
-          return file;
-        }
-
-        state.file = file;
-        state.analysis = analysis;
-        showSection();
-        if (badge) badge.textContent = `${analysis.pageCount} pages`;
-        if (threshold && analysis.highThreshold != null && analysis.highThreshold !== '') {
-          const nextThreshold = Number(analysis.highThreshold);
-          if (!Number.isNaN(nextThreshold)) {
-            threshold.value = String(nextThreshold);
-          }
-        }
-        updateThresholdLabel();
-        state.suggestedPages = normaliseSelectionIndices(analysis.suggestedKeptPages || []);
-        if (!state.suggestedPages.size) {
-          state.suggestedPages = computeSuggestedFromThreshold(Number(threshold?.value));
-        }
-        if (!state.suggestedPages.size && analysis.pageCount) {
-          state.suggestedPages = new Set(Array.from({ length: analysis.pageCount }, (_, i) => i));
-        }
-        state.selectedPages = new Set(state.suggestedPages);
-        renderPages();
-        refreshControls();
-        setMeta('Review the suggested pages to keep before continuing.');
-        setNotice('Page review required because the document is longer than 4 pages.', 'info');
-        onProgress?.('Awaiting trim review…', true);
-        state.active = true;
-        return await new Promise((resolve) => {
-          state.resolve = resolve;
-        });
-      } catch (err) {
-        clearState();
-        throw err;
-      }
-    },
-    reset() {
-      clearState();
-    },
->>>>>>> 0205c46e
   };
 }