--- conflicted
+++ resolved
@@ -136,7 +136,6 @@
           submitJson = await submitRes.json();
         } catch (err) {
           throw new Error('Failed to parse submit response');
-<<<<<<< HEAD
         }
         if (!submitRes.ok || !submitJson?.ok) {
           throw new Error(submitJson?.error || submitRes.statusText || 'Submit failed');
@@ -147,18 +146,6 @@
         if (!stdJobId || !standardizationId) {
           throw new Error('Missing job identifiers');
         }
-=======
-        }
-        if (!submitRes.ok || !submitJson?.ok) {
-          throw new Error(submitJson?.error || submitRes.statusText || 'Submit failed');
-        }
-
-        const stdJobId = submitJson.stdJobId;
-        const standardizationId = submitJson.standardizationId;
-        if (!stdJobId || !standardizationId) {
-          throw new Error('Missing job identifiers');
-        }
->>>>>>> 71fa1a48
 
         output.textContent = 'Waiting for DocuPipe standardization…';
 
@@ -232,30 +219,6 @@
     } finally {
       cancelPoll();
       trimReview.reset();
-<<<<<<< HEAD
-=======
-    }
-  }
-
-  function normalisePayloadForDisplay(payload) {
-    if (payload == null) {
-      return { processedPayload: payload, shouldStandardize: false };
-    }
-
-    if (typeof payload === 'object') {
-      if (Object.prototype.hasOwnProperty.call(payload, 'data') && typeof payload.data !== 'undefined') {
-        return { processedPayload: payload.data, shouldStandardize: false };
-      }
-      if (Object.prototype.hasOwnProperty.call(payload, 'record') && typeof payload.record !== 'undefined') {
-        return { processedPayload: payload.record, shouldStandardize: false };
-      }
-      if (Object.prototype.hasOwnProperty.call(payload, 'payload') && typeof payload.payload !== 'undefined') {
-        return { processedPayload: payload.payload, shouldStandardize: false };
-      }
-      if (Object.prototype.hasOwnProperty.call(payload, 'result') && typeof payload.result !== 'undefined') {
-        return { processedPayload: payload.result, shouldStandardize: false };
-      }
->>>>>>> 71fa1a48
     }
 
     return { processedPayload: payload, shouldStandardize: false };
@@ -270,24 +233,10 @@
       err.data = payload?.data || payload?.record || payload?.payload || null;
       throw err;
     }
-<<<<<<< HEAD
     lastPayload = payload;
     jsonErrorEditor.reset();
     try {
       output.textContent = JSON.stringify(processedPayload, null, 2);
-=======
-    const { processedPayload, shouldStandardize } = normalisePayloadForDisplay(payload);
-    lastPayload = payload;
-    jsonErrorEditor.reset();
-    try {
-      const preview = JSON.stringify(processedPayload, null, 2);
-      if (preview != null) {
-        output.textContent = preview;
-      } else {
-        const fallbackPreview = JSON.stringify(payload, null, 2);
-        output.textContent = fallbackPreview != null ? fallbackPreview : String(payload);
-      }
->>>>>>> 71fa1a48
     } catch (err) {
       output.textContent = 'Unable to serialise payload.';
     }
@@ -768,7 +717,6 @@
     if (btnAnalyze) btnAnalyze.disabled = true;
     if (badge) badge.textContent = 'Review required';
     hideSection();
-<<<<<<< HEAD
   }
 
   if (threshold) {
@@ -933,172 +881,6 @@
     return { location: 'self', data: payload };
   }
 
-=======
-  }
-
-  if (threshold) {
-    threshold.addEventListener('input', () => {
-      updateThresholdLabel();
-      if (!state.analysis || state.busy) return;
-      state.suggestedPages = computeSuggestedFromThreshold(Number(threshold.value));
-      if (!state.suggestedPages.size && state.analysis.pageCount) {
-        state.suggestedPages = new Set(Array.from({ length: state.analysis.pageCount }, (_, i) => i));
-      }
-      state.selectedPages = new Set(state.suggestedPages);
-      renderPages();
-      refreshControls();
-      setNotice('Suggestions updated for the new threshold.', 'info');
-    });
-  }
-
-  if (btnApply) {
-    btnApply.addEventListener('click', () => {
-      if (state.busy) return;
-      applySelection();
-    });
-  }
-
-  if (btnKeepAll) {
-    btnKeepAll.addEventListener('click', () => {
-      if (!state.analysis || state.busy) return;
-      state.selectedPages = new Set(Array.from({ length: state.analysis.pageCount }, (_, i) => i));
-      renderPages();
-      refreshControls();
-      setNotice('All pages selected. Confirm to continue without trimming.', 'info');
-    });
-  }
-
-  if (btnReset) {
-    btnReset.addEventListener('click', () => {
-      if (!state.analysis || state.busy) return;
-      state.selectedPages = new Set(state.suggestedPages);
-      renderPages();
-      refreshControls();
-      setNotice('', 'info');
-    });
-  }
-
-  if (btnAnalyze) {
-    btnAnalyze.addEventListener('click', () => {
-      if (state.busy) return;
-      reanalyse();
-    });
-  }
-
-  return {
-    async reviewIfNeeded(file, { onProgress } = {}) {
-      if (!file) return null;
-      clearState();
-      try {
-        const analysis = await analyseFile(file, onProgress);
-        if (!analysis.pageCount || analysis.pageCount <= 4) {
-          onProgress?.('Processing…', true);
-          return file;
-        }
-
-        state.file = file;
-        state.analysis = analysis;
-        showSection();
-        if (badge) badge.textContent = `${analysis.pageCount} pages`;
-        if (threshold && analysis.highThreshold != null && analysis.highThreshold !== '') {
-          const nextThreshold = Number(analysis.highThreshold);
-          if (!Number.isNaN(nextThreshold)) {
-            threshold.value = String(nextThreshold);
-          }
-        }
-        updateThresholdLabel();
-        state.suggestedPages = normaliseSelectionIndices(analysis.suggestedKeptPages || []);
-        if (!state.suggestedPages.size) {
-          state.suggestedPages = computeSuggestedFromThreshold(Number(threshold?.value));
-        }
-        if (!state.suggestedPages.size && analysis.pageCount) {
-          state.suggestedPages = new Set(Array.from({ length: analysis.pageCount }, (_, i) => i));
-        }
-        state.selectedPages = new Set(state.suggestedPages);
-        renderPages();
-        refreshControls();
-        setMeta('Review the suggested pages to keep before continuing.');
-        setNotice('Page review required because the document is longer than 4 pages.', 'info');
-        onProgress?.('Awaiting trim review…', true);
-        state.active = true;
-        return await new Promise((resolve) => {
-          state.resolve = resolve;
-        });
-      } catch (err) {
-        clearState();
-        throw err;
-      }
-    },
-    reset() {
-      clearState();
-    },
-  };
-}
-
-
-function createJsonErrorEditor(options = {}) {
-  const overlay = document.getElementById('jsonErrorOverlay');
-  if (!overlay) {
-    return {
-      reset() {},
-      openForMissingFields() { return false; },
-      currentData() { return null; },
-    };
-  }
-
-  const fieldsContainer = overlay.querySelector('[data-json-error-fields]');
-  const messageEl = overlay.querySelector('#jsonErrorMessage');
-  const closeBtn = overlay.querySelector('[data-dismiss-json-error]');
-  const form = overlay.querySelector('#jsonErrorForm');
-  const addFieldBtn = overlay.querySelector('[data-add-json-field]');
-
-  const REQUIRED_FIELDS = {
-    bank: ['period.startDate', 'period.endDate'],
-    payslip: ['period.startDate', 'period.endDate', 'period.issueDate'],
-  };
-
-  const state = {
-    basePayload: null,
-    dataLocation: 'data',
-    data: {},
-    docType: null,
-    message: '',
-    addedFieldCount: 0,
-  };
-
-  function deepClone(value) {
-    try {
-      return JSON.parse(JSON.stringify(value));
-    } catch (err) {
-      console.warn('Failed to clone value', err);
-      return value;
-    }
-  }
-
-  function detectData(payload) {
-    if (payload == null) return { location: 'self', data: {} };
-    if (typeof payload === 'object') {
-      if (Object.prototype.hasOwnProperty.call(payload, 'data')) {
-        return { location: 'data', data: payload.data };
-      }
-      if (Object.prototype.hasOwnProperty.call(payload, 'payload')) {
-        return { location: 'payload', data: payload.payload };
-      }
-      if (Object.prototype.hasOwnProperty.call(payload, 'record')) {
-        return { location: 'record', data: payload.record };
-      }
-      if (Object.prototype.hasOwnProperty.call(payload, 'result')) {
-        return { location: 'result', data: payload.result };
-      }
-      if (!payload.ok && Object.prototype.hasOwnProperty.call(payload, 'json')) {
-        return { location: 'json', data: payload.json };
-      }
-      return { location: 'self', data: payload };
-    }
-    return { location: 'self', data: payload };
-  }
-
->>>>>>> 71fa1a48
   function detectValueType(path, value) {
     if (value === null) return 'null';
     if (Array.isArray(value)) return 'array';
