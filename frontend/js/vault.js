// frontend/js/vault.js
(function () {
  const API_BASE = '/api/vault';
  const POLL_INTERVAL_UPLOAD = 3000;
  const POLL_INTERVAL_TILES = 10000;
  const POLL_INTERVAL_LISTS = 15000;
  const PROCESS_POLL_INTERVAL = 3000;
  const STATUS_LABELS = {
    idle: 'Ready',
    queued: 'Queued',
    processing: 'Processing…',
    completed: 'Completed',
    failed: 'Failed',
    rejected: 'Rejected',
    needs_trim: 'Manual trim required',
    awaiting_manual_json: 'Manual JSON required',
  };
  const STATUS_ICONS = {
    idle: 'bi-pause-circle',
    queued: 'bi-clock-history',
    completed: 'bi-check-circle',
    failed: 'bi-x-octagon',
    rejected: 'bi-x-octagon',
    needs_trim: 'bi-exclamation-triangle',
    awaiting_manual_json: 'bi-pencil-square',
  };
  const LEGACY_STATUS_MAP = {
    red: 'queued',
    amber: 'processing',
    yellow: 'processing',
    orange: 'processing',
    green: 'completed',
    complete: 'completed',
    completed: 'completed',
    success: 'completed',
    error: 'failed',
    failed: 'failed',
    waiting: 'queued',
    pending: 'queued',
    ready: 'idle',
  };
  const TRIM_AUTOTRIM_MESSAGE = 'Document trimmed automatically. Review before processing.';
  const STORAGE_KEY = 'vault.uploadSessions.v1';

  const BRAND_THEMES = [
    { className: 'vault-card--brand-monzo', tokens: ['monzo'] },
    { className: 'vault-card--brand-halifax', tokens: ['halifax'] },
    { className: 'vault-card--brand-lloyds', tokens: ['lloyds', 'lloyd'] },
    { className: 'vault-card--brand-hsbc', tokens: ['hsbc'] },
    { className: 'vault-card--brand-natwest', tokens: ['natwest', 'nat west', 'royal bank of scotland'] },
    { className: 'vault-card--brand-santander', tokens: ['santander'] },
    { className: 'vault-card--brand-barclays', tokens: ['barclays', 'barclaycard'] },
    { className: 'vault-card--brand-starling', tokens: ['starling'] },
    { className: 'vault-card--brand-revolut', tokens: ['revolut'] },
    { className: 'vault-card--brand-nationwide', tokens: ['nationwide'] },
    { className: 'vault-card--brand-firstdirect', tokens: ['first direct'] },
    { className: 'vault-card--brand-tsb', tokens: ['tsb'] },
    { className: 'vault-card--brand-vanguard', tokens: ['vanguard'] },
    { className: 'vault-card--brand-fidelity', tokens: ['fidelity'] },
    { className: 'vault-card--brand-hl', tokens: ['hargreaves', 'lansdown'] },
    { className: 'vault-card--brand-aviva', tokens: ['aviva'] },
    { className: 'vault-card--brand-scottishwidows', tokens: ['scottish widows'] },
    { className: 'vault-card--brand-hmrc', tokens: ['hmrc', 'hm revenue', "her majesty's revenue"] },
    { className: 'vault-card--brand-amazon', tokens: ['amazon'] },
    { className: 'vault-card--brand-google', tokens: ['google', 'alphabet'] },
    { className: 'vault-card--brand-microsoft', tokens: ['microsoft'] },
    { className: 'vault-card--brand-apple', tokens: ['apple'] },
    { className: 'vault-card--brand-meta', tokens: ['meta', 'facebook'] },
    { className: 'vault-card--brand-tesco', tokens: ['tesco'] },
    { className: 'vault-card--brand-sainsbury', tokens: ["sainsbury", "sainsbury's"] },
    { className: 'vault-card--brand-shell', tokens: ['shell'] },
    { className: 'vault-card--brand-bp', tokens: ['^bp$', 'bp plc', 'british petroleum'] },
  ];

  function normaliseBrandName(name) {
    return String(name || '').toLowerCase();
  }

  function findBrandTheme(name) {
    if (!name) return null;
    const target = normaliseBrandName(name);
    return BRAND_THEMES.find((theme) =>
      theme.tokens.some((tokenRaw) => {
        const token = normaliseBrandName(tokenRaw);
        if (!token) return false;
        if (token.startsWith('^') && token.endsWith('$')) {
          return target === token.slice(1, -1);
        }
        return target.includes(token);
      })
    );
  }

  function hashNameToHue(name) {
    const input = normaliseBrandName(name);
    let hash = 0;
    for (let i = 0; i < input.length; i += 1) {
      hash = (hash << 5) - hash + input.charCodeAt(i);
      hash |= 0;
    }
    return Math.abs(hash) % 360;
  }

  function applyEntityBranding(card, name) {
    if (!card) return;
    card.className = 'vault-card';
    card.style.removeProperty('--card-brand-hue');
    const theme = findBrandTheme(name);
    if (theme) {
      card.classList.add('vault-card--brand', theme.className);
      return;
    }
    if (name) {
      card.classList.add('vault-card--brand', 'vault-card--brand-generic');
      card.style.setProperty('--card-brand-hue', `${hashNameToHue(name)}`);
    }
  }

  const state = {
    sessions: new Map(),
    files: new Map(),
    timers: { uploads: null, tiles: null, lists: null },
    placeholders: new Map(),
    collections: [],
    selectedCollectionId: null,
    viewer: { type: null, context: null, files: [], selectedFileId: null },
  };

  const processingPollers = new Map();

  let unauthorised = false;
  let viewerPreviewUrl = null;
  let viewerPreviewToken = 0;
  let jsonTestEnabled = false;
  let jsonModal = null;
  let jsonModalTitle = null;
  let jsonModalMeta = null;
  let jsonModalContent = null;
  let jsonModalClose = null;
  let jsonModalReturnFocus = null;
  let jsonModalStylesInjected = false;
  let manualEditorModal = null;
  let manualEditorDialog = null;
  let manualEditorTitle = null;
  let manualEditorMessage = null;
  let manualEditorError = null;
  let manualEditorLoading = null;
  let manualEditorForm = null;
  let manualEditorSections = null;
  let manualEditorSave = null;
  let manualEditorCancel = null;
  let manualEditorReturnFocus = null;
  let manualEditorDocId = null;
  let manualEditorFile = null;
  let manualEditorRequired = null;
  let manualEditorStylesInjected = false;
<<<<<<< HEAD
  let manualEditorSchemaKey = null;
  let manualEditorFormData = null;

  const MANUAL_EDITOR_SCHEMAS = {
    bank_statement: {
      title: 'Bank statement data',
      sections: [
        {
          id: 'institution',
          type: 'group',
          title: 'Institution',
          description: 'Information about the banking institution.',
          fields: [
            { path: 'institution.name', label: 'Institution name', type: 'text', required: true },
            { path: 'institution.address', label: 'Branch address', type: 'text' },
            { path: 'institution.swiftBic', label: 'SWIFT/BIC', type: 'text' },
            { path: 'institution.contactInfo.telephone', label: 'Telephone', type: 'text' },
            { path: 'institution.contactInfo.website', label: 'Website', type: 'text' },
          ],
        },
        {
          id: 'account',
          type: 'group',
          title: 'Account',
          description: 'Details of the account featured on the statement.',
          fields: [
            { path: 'account.holderName', label: 'Account holder', type: 'text', required: true },
            { path: 'account.holderAddress.street', label: 'Holder street', type: 'text' },
            { path: 'account.holderAddress.city', label: 'Holder city', type: 'text' },
            { path: 'account.holderAddress.postalCode', label: 'Holder postal code', type: 'text' },
            { path: 'account.accountNumber', label: 'Account number', type: 'text', required: true },
            { path: 'account.sortCode', label: 'Sort code', type: 'text' },
            { path: 'account.iban', label: 'IBAN', type: 'text' },
            {
              path: 'account.type',
              label: 'Account type',
              type: 'select',
              options: [
                { value: '', label: 'Select type' },
                { value: 'current', label: 'Current' },
                { value: 'checking', label: 'Checking' },
                { value: 'savings', label: 'Savings' },
                { value: 'credit_card', label: 'Credit card' },
                { value: 'investment', label: 'Investment' },
                { value: 'brokerage', label: 'Brokerage' },
                { value: 'e_money', label: 'E-money' },
                { value: 'other', label: 'Other' },
              ],
            },
            { path: 'account.currency', label: 'Currency', type: 'text', required: true },
          ],
        },
        {
          id: 'statement',
          type: 'group',
          title: 'Statement period',
          description: 'Dates and identifiers for the statement.',
          fields: [
            { path: 'statement.statementNumber', label: 'Statement number', type: 'text' },
            { path: 'statement.period.startDate', label: 'Period start', type: 'date', required: true },
            { path: 'statement.period.endDate', label: 'Period end', type: 'date', required: true },
            { path: 'statement.period.Date', label: 'Statement month', type: 'month', placeholder: 'MM/YYYY' },
          ],
        },
        {
          id: 'balances',
          type: 'group',
          title: 'Balances',
          description: 'Key balances and totals for the statement period.',
          fields: [
            { path: 'balances.openingBalance', label: 'Opening balance', type: 'number', required: true },
            { path: 'balances.closingBalance', label: 'Closing balance', type: 'number', required: true },
            { path: 'balances.totalMoneyIn', label: 'Total money in', type: 'number' },
            { path: 'balances.totalMoneyOut', label: 'Total money out', type: 'number' },
            { path: 'balances.overdraftLimit', label: 'Overdraft limit', type: 'number' },
            { path: 'balances.averageBalances.averageCreditBalance', label: 'Average credit balance', type: 'number' },
            { path: 'balances.averageBalances.averageDebitBalance', label: 'Average debit balance', type: 'number' },
          ],
        },
        {
          id: 'interest',
          type: 'group',
          title: 'Interest information',
          description: 'Rates and interest payments.',
          fields: [
            { path: 'interestInformation.creditInterestRate', label: 'Credit interest rate', type: 'text' },
            { path: 'interestInformation.overdraftInterestRate', label: 'Overdraft interest rate', type: 'text' },
            { path: 'interestInformation.interestPaid.date', label: 'Interest paid date', type: 'date' },
            { path: 'interestInformation.interestPaid.description', label: 'Interest paid description', type: 'text' },
            { path: 'interestInformation.interestPaid.amount', label: 'Interest paid amount', type: 'number' },
          ],
        },
        {
          id: 'transactions',
          type: 'array',
          path: 'transactions',
          title: 'Transactions',
          description: 'List of transactions during the statement period.',
          addLabel: 'Add transaction',
          itemLabel: 'Transaction',
          fields: [
            { path: 'date', label: 'Date', type: 'date', required: true },
            { path: 'description', label: 'Description', type: 'text', required: true },
            { path: 'moneyIn', label: 'Money in', type: 'number' },
            { path: 'moneyOut', label: 'Money out', type: 'number' },
            { path: 'balance', label: 'Running balance', type: 'number' },
            {
              path: 'transactionType',
              label: 'Transaction type',
              type: 'select',
              options: [
                { value: '', label: 'Select type' },
                { value: 'card_payment', label: 'Card payment' },
                { value: 'direct_debit', label: 'Direct debit' },
                { value: 'faster_payment', label: 'Faster payment' },
                { value: 'transfer', label: 'Transfer' },
                { value: 'credit', label: 'Credit' },
                { value: 'debit', label: 'Debit' },
                { value: 'other', label: 'Other' },
              ],
            },
            { path: 'paymentMethod', label: 'Payment method', type: 'text' },
            { path: 'counterparty', label: 'Counterparty', type: 'text' },
            { path: 'reference', label: 'Reference', type: 'text' },
          ],
        },
        {
          id: 'additional',
          type: 'group',
          title: 'Additional information',
          description: 'Optional supplementary details provided in the statement.',
          fields: [
            { path: 'additionalInformation.fscsInformation', label: 'FSCS information', type: 'textarea' },
            { path: 'additionalInformation.serviceQualitySurvey.region', label: 'Survey region', type: 'text' },
            { path: 'additionalInformation.serviceQualitySurvey.ranking', label: 'Survey ranking', type: 'text' },
            { path: 'additionalInformation.serviceQualitySurvey.score', label: 'Survey score', type: 'text' },
          ],
        },
        {
          id: 'news',
          type: 'array',
          path: 'additionalInformation.news',
          title: 'News items',
          description: 'Notices and news shared with the statement.',
          addLabel: 'Add news item',
          itemLabel: 'News item',
          fields: [
            { path: 'title', label: 'Title', type: 'text', required: true },
            { path: 'content', label: 'Content', type: 'textarea', required: true },
          ],
        },
      ],
    },
    payslip: {
      title: 'Payslip data',
      sections: [
        {
          id: 'employee',
          type: 'group',
          title: 'Employee details',
          fields: [
            { path: 'employee.fullName', label: 'Full name', type: 'text', required: true },
            { path: 'employee.employeeId', label: 'Employee ID', type: 'text' },
            { path: 'employee.niNumber', label: 'NI number', type: 'text' },
            { path: 'employee.taxCode', label: 'Tax code', type: 'text' },
            { path: 'employee.niCategory', label: 'NI category', type: 'text' },
            { path: 'employee.address.street', label: 'Street address', type: 'text' },
            { path: 'employee.address.city', label: 'City', type: 'text' },
            { path: 'employee.address.county', label: 'County', type: 'text' },
            { path: 'employee.address.postcode', label: 'Postcode', type: 'text' },
          ],
        },
        {
          id: 'employer',
          type: 'group',
          title: 'Employer details',
          fields: [
            { path: 'employer.name', label: 'Employer name', type: 'text', required: true },
            { path: 'employer.taxDistrict', label: 'Tax district', type: 'text' },
            { path: 'employer.taxReference', label: 'Tax reference', type: 'text' },
            { path: 'employer.employersNicThisPeriod', label: 'Employer NI this period', type: 'number' },
            { path: 'employer.employersNicYtd', label: 'Employer NI YTD', type: 'number' },
            { path: 'employer.employersPensionThisPeriod', label: 'Employer pension this period', type: 'number' },
            { path: 'employer.employersPensionYtd', label: 'Employer pension YTD', type: 'number' },
          ],
        },
        {
          id: 'period',
          type: 'group',
          title: 'Pay period',
          fields: [
            { path: 'period.Date', label: 'Pay month', type: 'month', required: true, placeholder: 'MM/YYYY' },
            { path: 'period.start', label: 'Period start', type: 'date' },
            { path: 'period.end', label: 'Period end', type: 'date' },
            {
              path: 'period.payFrequency',
              label: 'Pay frequency',
              type: 'select',
              options: [
                { value: '', label: 'Select frequency' },
                { value: 'weekly', label: 'Weekly' },
                { value: 'biweekly', label: 'Bi-weekly' },
                { value: 'fourweekly', label: 'Four-weekly' },
                { value: 'monthly', label: 'Monthly' },
                { value: 'other', label: 'Other' },
              ],
            },
          ],
        },
        {
          id: 'currency',
          type: 'group',
          title: 'Currency',
          fields: [{ path: 'currency', label: 'Currency', type: 'text', required: true }],
        },
        {
          id: 'earnings',
          type: 'array',
          path: 'earnings',
          title: 'Earnings',
          description: 'Itemised earnings for the period.',
          addLabel: 'Add earning',
          itemLabel: 'Earning',
          fields: [
            { path: 'rawLabel', label: 'Label', type: 'text', required: true },
            {
              path: 'category',
              label: 'Category',
              type: 'select',
              options: [
                { value: '', label: 'Select category' },
                { value: 'base_salary', label: 'Base salary' },
                { value: 'overtime', label: 'Overtime' },
                { value: 'holiday_pay', label: 'Holiday pay' },
                { value: 'sick_pay', label: 'Sick pay' },
                { value: 'bonus', label: 'Bonus' },
                { value: 'commission', label: 'Commission' },
                { value: 'mbo', label: 'MBO' },
                { value: 'allowance', label: 'Allowance' },
                { value: 'shift_allowance', label: 'Shift allowance' },
                { value: 'backpay', label: 'Back pay' },
                { value: 'expenses_reimbursed', label: 'Expenses reimbursed' },
                { value: 'other', label: 'Other' },
              ],
            },
            { path: 'amountPeriod', label: 'Amount this period', type: 'number', required: true },
            { path: 'amountYtd', label: 'Amount YTD', type: 'number' },
          ],
        },
        {
          id: 'deductions',
          type: 'array',
          path: 'deductions',
          title: 'Deductions',
          description: 'Deductions applied to this payslip.',
          addLabel: 'Add deduction',
          itemLabel: 'Deduction',
          fields: [
            { path: 'rawLabel', label: 'Label', type: 'text', required: true },
            {
              path: 'category',
              label: 'Category',
              type: 'select',
              options: [
                { value: '', label: 'Select category' },
                { value: 'income_tax', label: 'Income tax' },
                { value: 'national_insurance', label: 'National insurance' },
                { value: 'student_loan', label: 'Student loan' },
                { value: 'pension_employee', label: 'Pension (employee)' },
                { value: 'pension_employer', label: 'Pension (employer)' },
                { value: 'attachment_of_earnings', label: 'Attachment of earnings' },
                { value: 'benefits_in_kind', label: 'Benefits in kind' },
                { value: 'union_dues', label: 'Union dues' },
                { value: 'cycle_to_work', label: 'Cycle to work' },
                { value: 'childcare_vouchers', label: 'Childcare vouchers' },
                { value: 'other', label: 'Other' },
              ],
            },
            { path: 'amountPeriod', label: 'Amount this period', type: 'number', required: true },
            { path: 'amountYtd', label: 'Amount YTD', type: 'number' },
          ],
        },
        {
          id: 'totals',
          type: 'group',
          title: 'Totals',
          fields: [
            { path: 'totals.grossPeriod', label: 'Gross pay this period', type: 'number', required: true },
            { path: 'totals.netPeriod', label: 'Net pay this period', type: 'number', required: true },
            { path: 'totals.grossYtd', label: 'Gross pay YTD', type: 'number' },
            { path: 'totals.netYtd', label: 'Net pay YTD', type: 'number' },
          ],
        },
        {
          id: 'meta',
          type: 'group',
          title: 'Metadata',
          fields: [
            { path: 'meta.documentId', label: 'Document ID', type: 'text' },
            { path: 'meta.confidence', label: 'Confidence score', type: 'number' },
          ],
        },
      ],
    },
  };
=======
>>>>>>> 1f172d01

  let trimModal = null;
  let trimModalDialog = null;
  let trimModalTitle = null;
  let trimModalMeta = null;
  let trimModalList = null;
  let trimModalLoading = null;
  let trimModalError = null;
  let trimModalForm = null;
  let trimModalApply = null;
  let trimModalCancel = null;
  let trimModalClose = null;
  let trimModalReturnFocus = null;
  let trimModalStylesInjected = false;

  const trimReviewState = {
    docId: null,
    file: null,
    pageCount: 0,
    keptPages: new Set(),
    isLoading: false,
    isSubmitting: false,
  };

  const dropzone = document.getElementById('dropzone');
  const fileInput = document.getElementById('file-input');
  const sessionRows = document.getElementById('session-rows');
  const sessionEmpty = document.getElementById('session-empty');
  const sessionActions = document.getElementById('session-actions');
  const sessionClearBtn = document.getElementById('session-clear');
  const sessionReminder = document.getElementById('session-reminder');
  const tilesGrid = document.getElementById('tiles-grid');
  const payslipGrid = document.getElementById('payslip-grid');
  const statementGrid = document.getElementById('statement-grid');
  const collectionGrid = document.getElementById('collection-grid');
  const payslipMeta = document.getElementById('payslip-meta');
  const statementMeta = document.getElementById('statement-meta');
  const collectionMeta = document.getElementById('collection-meta');
  const progressContainer = document.getElementById('vault-progress');
  const progressPhase = document.getElementById('vault-progress-phase');
  const progressCount = document.getElementById('vault-progress-count');
  const progressBar = document.getElementById('vault-progress-bar');
  const collectionTarget = document.getElementById('collection-target');
  const viewerRoot = document.getElementById('file-viewer');
  const viewerOverlay = document.getElementById('file-viewer-overlay');
  const viewerList = document.getElementById('file-viewer-list');
  const viewerFrame = document.getElementById('file-viewer-frame');
  const viewerEmpty = document.getElementById('file-viewer-empty');
  const viewerTitle = document.getElementById('file-viewer-title');
  const viewerSubtitle = document.getElementById('file-viewer-subtitle');
  const viewerClose = document.getElementById('file-viewer-close');

  function formatDate(value) {
    if (!value) return '—';
    const date = value instanceof Date ? value : new Date(value);
    if (Number.isNaN(date.getTime())) return '—';
    return date.toLocaleDateString();
  }

  function toDateLike(value) {
    if (!value) return null;
    if (value instanceof Date) {
      return Number.isNaN(value.getTime()) ? null : value;
    }
    const date = new Date(value);
    return Number.isNaN(date.getTime()) ? null : date;
  }

  function toNumberLike(value) {
    if (value == null) return null;
    if (typeof value === 'number' && Number.isFinite(value)) return value;
    if (typeof value === 'string') {
      const cleaned = value.replace(/[^0-9.-]+/g, '');
      if (!cleaned) return null;
      const parsed = Number(cleaned);
      if (Number.isFinite(parsed)) return parsed;
    }
    return null;
  }

  function formatMoney(value, currency) {
    if (value == null || value === '') return '—';
    const number = toNumberLike(value);
    if (number == null) {
      return typeof value === 'string' && value.trim() ? value : '—';
    }
    const code = typeof currency === 'string' && currency.trim().length === 3 ? currency.trim().toUpperCase() : 'GBP';
    try {
      return new Intl.NumberFormat(undefined, { style: 'currency', currency: code }).format(number);
    } catch (error) {
      console.warn('formatMoney fallback', error);
      return number.toLocaleString(undefined, { minimumFractionDigits: 2, maximumFractionDigits: 2 });
    }
  }

  function formatNumber(value) {
    const number = toNumberLike(value);
    if (number == null) return value == null ? '—' : String(value);
    return number.toLocaleString();
  }

  function normalisePageCount(value) {
    const number = Number(value);
    if (!Number.isFinite(number) || number <= 0) return null;
    return Math.max(1, Math.round(number));
  }

  function pickFirstNumber(values) {
    if (!Array.isArray(values)) return null;
    for (const value of values) {
      const number = normalisePageCount(value);
      if (number != null) return number;
    }
    return null;
  }

  function normalisePageNumbers(value) {
    const pages = [];

    const addPage = (page) => {
      const number = Number(page);
      if (!Number.isFinite(number)) return;
      const rounded = Math.round(number);
      if (rounded >= 1) {
        pages.push(rounded);
      }
    };

    const addRange = (start, end) => {
      const startNumber = Number(start);
      const endNumber = Number(end);
      if (!Number.isFinite(startNumber) || !Number.isFinite(endNumber)) return;
      const startRounded = Math.round(startNumber);
      const endRounded = Math.round(endNumber);
      if (startRounded === endRounded) {
        addPage(startRounded);
        return;
      }
      const step = startRounded < endRounded ? 1 : -1;
      for (let current = startRounded; step > 0 ? current <= endRounded : current >= endRounded; current += step) {
        addPage(current);
      }
    };

    const parseToken = (token) => {
      const trimmed = String(token || '').trim();
      if (!trimmed) return;
      const rangeMatch = trimmed.match(/^(\d+)\s*-\s*(\d+)$/);
      if (rangeMatch) {
        addRange(Number(rangeMatch[1]), Number(rangeMatch[2]));
        return;
      }
      addPage(trimmed);
    };

    if (Array.isArray(value)) {
      value.forEach((entry) => {
        if (Array.isArray(entry)) {
          entry.forEach(parseToken);
          return;
        }
        if (entry && typeof entry === 'object') {
          if ('start' in entry && 'end' in entry) {
            addRange(entry.start, entry.end);
            return;
          }
          if ('page' in entry) {
            addPage(entry.page);
            return;
          }
        }
        parseToken(entry);
      });
    } else if (value && typeof value === 'object') {
      if ('start' in value && 'end' in value) {
        addRange(value.start, value.end);
      } else if ('page' in value) {
        addPage(value.page);
      } else if (Symbol.iterator in value) {
        Array.from(value).forEach(parseToken);
      }
    } else if (typeof value === 'string') {
      value.split(/[\s,]+/).forEach(parseToken);
    } else {
      parseToken(value);
    }

    const unique = Array.from(new Set(pages)).filter((page) => page >= 1);
    unique.sort((a, b) => a - b);
    return unique;
  }

  function ensureObject(value) {
    return value && typeof value === 'object' ? value : {};
  }

  function ensureFileMeta(file) {
    if (!file) return {};
    const raw = ensureObject(file.raw);
    file.raw = raw;
    const meta = ensureObject(raw.meta);
    raw.meta = meta;
    return meta;
  }

  function normaliseStatus(value, fallback = 'queued') {
    if (!value && value !== 0) return fallback;
    if (typeof value === 'object' && value !== null) {
      const statusValue = value.status || value.state || value.phase;
      if (statusValue) return normaliseStatus(statusValue, fallback);
    }
    const input = String(value || '').trim().toLowerCase();
    if (!input) return fallback;
    if (STATUS_LABELS[input]) return input;
    if (LEGACY_STATUS_MAP[input]) return LEGACY_STATUS_MAP[input];
    return fallback;
  }

  function normaliseProcessingState(value, fallback = 'queued') {
    const info = ensureObject(typeof value === 'object' ? value : {});
    info.status = normaliseStatus(value && typeof value === 'object' ? value.status || value.state || value : value, fallback);
    return info;
  }

  function createStatusIndicator(label, stateValue) {
    const info = normaliseProcessingState(stateValue, 'queued');
    const statusValue = info.status || 'queued';
    const indicator = document.createElement('span');
    indicator.className = 'status-indicator';
    indicator.dataset.state = statusValue;
    indicator.setAttribute('role', 'status');
    indicator.setAttribute('tabindex', '0');
    const labelText = `${label}: ${STATUS_LABELS[statusValue] || STATUS_LABELS.queued}`;
    indicator.setAttribute('aria-label', labelText);
    indicator.title = labelText;

    let icon;
    if (statusValue === 'processing') {
      icon = document.createElement('span');
      icon.className = 'spinner-border spinner-border-sm';
      icon.setAttribute('role', 'presentation');
      icon.setAttribute('aria-hidden', 'true');
    } else {
      icon = document.createElement('i');
      const iconClass = STATUS_ICONS[statusValue] || STATUS_ICONS.queued;
      icon.className = `bi ${iconClass}`;
      icon.setAttribute('aria-hidden', 'true');
    }

    const text = document.createElement('span');
    text.className = 'status-indicator__label';
    text.textContent = STATUS_LABELS[statusValue] || STATUS_LABELS.queued;

    indicator.append(icon, text);
    return indicator;
  }

  function resolveDocId(input) {
    if (!input) return null;
    const source = input.raw && typeof input.raw === 'object' ? input.raw : input;
    const candidates = [
      input.docId,
      input.documentId,
      input.id,
      source?.docId,
      source?.documentId,
      source?.id,
      source?.fileId,
      source?.storage?.fileId,
      source?.processing?.docId,
    ];
    for (const candidate of candidates) {
      if (typeof candidate === 'string' && candidate.trim()) {
        return candidate.trim();
      }
    }
    return null;
  }

  function resolveDocClass(input) {
    if (!input) return null;
    const source = input.raw && typeof input.raw === 'object' ? input.raw : input;
    const candidates = [
      source?.meta?.docClass,
      source?.meta?.doc_class,
      source?.docClass,
      source?.doc_class,
      source?.classification?.docClass,
      source?.classification?.doc_class,
      source?.docType,
      source?.documentType,
    ];
    for (const candidate of candidates) {
      if (typeof candidate === 'string' && candidate.trim()) {
        return candidate.trim().toLowerCase();
      }
    }
    return null;
  }

  function docHasWarning(input) {
    const source = input && input.raw && typeof input.raw === 'object' ? input.raw : input;
    if (!source) return false;
    if (source.ui && source.ui.warning) return true;
    const meta = ensureObject(source.meta);
    const trimRequired = meta.trim_required;
    const reviewState = String(meta.trim_review_state || '').trim().toLowerCase();
    if (trimRequired === false || reviewState === 'completed') return false;
    if (trimRequired === true) return true;
    if (reviewState === 'pending' || reviewState === 'required') return true;
    const pageCount = pickFirstNumber([
      meta.page_count_original,
      meta.pageCountOriginal,
      meta.originalPageCount,
      meta.original_page_count,
      meta.page_count,
      meta.pageCount,
      meta.total_pages,
      meta.totalPages,
    ]);
    return pageCount != null && pageCount > 5;
  }

  function getViewerFiles() {
    return Array.isArray(state.viewer.files) ? state.viewer.files : [];
  }

  function findViewerFileByDocId(docId) {
    if (!docId) return null;
    const normalised = String(docId).trim();
    if (!normalised) return null;
    return getViewerFiles().find((file) => resolveDocId(file) === normalised) || null;
  }

  function applyProcessingUpdate(target, updates = {}) {
    const file = typeof target === 'string' ? findViewerFileByDocId(target) : target;
    if (!file) return null;
    const raw = ensureObject(file.raw);
    file.raw = raw;
    const processing = normaliseProcessingState(raw.processing || file.processingInfo || {}, 'queued');
    if (updates.processing && typeof updates.processing === 'object') {
      Object.assign(processing, updates.processing);
    }
    if (updates.status) {
      processing.status = normaliseStatus(updates.status, processing.status || 'queued');
    }
    processing.status = normaliseStatus(processing.status, 'queued');
    raw.processing = processing;
    file.processingInfo = processing;
    file.processingStatus = processing.status;
    file.processing = processing.status;
    if (updates.meta && typeof updates.meta === 'object') {
      raw.meta = { ...ensureObject(raw.meta), ...updates.meta };
    }
    if (updates.result && typeof updates.result === 'object') {
      raw.result = { ...ensureObject(raw.result), ...updates.result };
    }
    if (updates.ui && typeof updates.ui === 'object') {
      raw.ui = { ...ensureObject(raw.ui), ...updates.ui };
    }
    return file;
  }

  function appendUiMessage(file, message) {
    if (!file || !message) return;
    const raw = ensureObject(file.raw);
    const ui = ensureObject(raw.ui);
    const messages = Array.isArray(ui.messages) ? ui.messages.slice() : [];
    if (!messages.includes(message)) {
      messages.push(message);
      ui.messages = messages;
      raw.ui = ui;
    }
  }

  function clearTrimWarning(file) {
    if (!file) return;
    const raw = ensureObject(file.raw);
    const ui = ensureObject(raw.ui);
    if (Array.isArray(ui.messages)) {
      ui.messages = ui.messages.filter((message) => message !== TRIM_AUTOTRIM_MESSAGE);
    }
    ui.warning = false;
    raw.ui = ui;
  }

  function withButtonSpinner(button, label) {
    if (!button) return () => {};
    const original = button.innerHTML;
    button.disabled = true;
    button.innerHTML = `<span class="spinner-border spinner-border-sm" role="status" aria-hidden="true"></span> ${label}`;
    return () => {
      button.innerHTML = original;
      button.disabled = false;
    };
  }

  async function requestAutoTrim(file, docId) {
    if (!docId) {
      throw new Error('Document identifier unavailable for trimming.');
    }
    const response = await apiFetch('/autotrim', {
      method: 'POST',
      headers: { 'Content-Type': 'application/json' },
      body: JSON.stringify({ docId }),
    });
    const payload = await response.json().catch(() => null);
    if (!response.ok || !payload?.ok) {
      throw new Error(payload?.error || 'Auto-trim failed');
    }
    const trim = ensureObject(payload.trim);
    const trimRequired = Boolean(payload.trimRequired);
    const raw = ensureObject(file.raw);
    file.raw = raw;
    applyProcessingUpdate(file, {
      status: trimRequired ? 'idle' : 'queued',
      processing: { provider: 'docupipe' },
      meta: {
        page_count_original: trim.originalPageCount ?? trim.page_count_original ?? raw.meta?.page_count_original,
        pages_kept: trim.keptPages ?? trim.pages_kept ?? raw.meta?.pages_kept,
        trim_required: trimRequired,
        trim_review_state: trimRequired ? 'pending' : 'skipped',
      },
      ui: { warning: trimRequired },
    });
    if (trimRequired) {
      appendUiMessage(file, TRIM_AUTOTRIM_MESSAGE);
    }
    return { trim, trimRequired };
  }

  function stopProcessingPoll(docId) {
    if (!docId) return;
    const timer = processingPollers.get(docId);
    if (timer) {
      clearTimeout(timer);
      processingPollers.delete(docId);
    }
  }

  function stopAllProcessingPolls() {
    processingPollers.forEach((timer) => clearTimeout(timer));
    processingPollers.clear();
  }

  function scheduleProcessingPoll(docId) {
    stopProcessingPoll(docId);
    const timer = setTimeout(() => {
      pollProcessingStatus(docId).catch((error) => console.warn('Processing poll error', error));
    }, PROCESS_POLL_INTERVAL);
    processingPollers.set(docId, timer);
  }

  async function pollProcessingStatus(docId) {
    if (!docId) return;
    stopProcessingPoll(docId);
    const file = findViewerFileByDocId(docId);
    if (!file) return;
    try {
      const response = await apiFetch(`/status?docId=${encodeURIComponent(docId)}`, { cache: 'no-store' });
      const payload = await response.json().catch(() => null);
      if (!response.ok) {
        throw new Error(payload?.error || response.statusText || 'Status check failed');
      }
      if (payload?.state === 'completed') {
        applyProcessingUpdate(file, { status: 'completed' });
        renderViewerFiles();
        return;
      }
      if (payload?.state === 'failed' || payload?.ok === false) {
        const errorMessage = payload?.error || 'Processing failed';
        applyProcessingUpdate(file, {
          status: 'failed',
          processing: { error: errorMessage },
        });
        appendUiMessage(file, errorMessage);
        renderViewerFiles();
        return;
      }
      scheduleProcessingPoll(docId);
    } catch (error) {
      console.warn('Processing status poll failed', error);
      appendUiMessage(file, error?.message || 'Processing status check failed');
      renderViewerFiles();
    }
  }

  function startProcessingPoll(docId) {
    if (!docId) return;
    pollProcessingStatus(docId).catch((error) => console.warn('Initial processing poll failed', error));
  }

  function pickMetric(metrics, keys) {
    if (!metrics) return null;
    for (const key of keys) {
      if (metrics[key] != null) return metrics[key];
    }
    return null;
  }

  function normaliseStatementName(name) {
    const trimmed = String(name || '').trim();
    if (!trimmed) return 'Institution';
    return trimmed.replace(/^statement\s+/i, '').trim() || trimmed;
  }

  function pickFirstLabel(candidates, fallback = '') {
    for (const candidate of candidates) {
      if (candidate == null) continue;
      if (typeof candidate === 'string') {
        const trimmed = candidate.trim();
        if (trimmed) return trimmed;
        continue;
      }
      if (typeof candidate === 'number' && Number.isFinite(candidate)) {
        return String(candidate);
      }
    }
    return fallback;
  }

  function normaliseEmployerName(source) {
    if (!source) return 'Employer';
    if (typeof source === 'string') {
      const trimmed = source.trim();
      return trimmed || 'Employer';
    }
    const name = pickFirstLabel([
      source.name,
      source.employerName,
      source.employer?.name,
      source.employer?.legalName,
      source.employer?.displayName,
      source.companyName,
      source.company,
      source.organisation,
      source.orgName,
      source.label,
    ]);
    return name || 'Employer';
  }

  function normaliseInstitutionDisplayName(source) {
    if (!source) return 'Institution';
    if (typeof source === 'string') {
      return normaliseStatementName(source);
    }
    const name = pickFirstLabel([
      source.institution?.name,
      source.institution?.displayName,
      source.institution?.legalName,
      source.institutionName,
      source.name,
      source.label,
    ]);
    return normaliseStatementName(name || '');
  }

  function normaliseCount(value) {
    const number = Number(value);
    if (Number.isFinite(number) && number >= 0) {
      return number;
    }
    return null;
  }

  function formatCountLabel(count, singular, plural = `${singular}s`) {
    const normalised = normaliseCount(count);
    if (normalised == null) return null;
    const label = normalised === 1 ? singular : plural;
    return `${formatNumber(normalised)} ${label}`;
  }

  function createMetaRow(label, value) {
    const row = document.createElement('div');
    const labelEl = document.createElement('span');
    labelEl.textContent = label;
    const valueEl = document.createElement('span');
    valueEl.textContent = value == null || value === '' ? '—' : String(value);
    row.append(labelEl, valueEl);
    return row;
  }

  function normalisePayslipViewerFiles(files, { employerName = '', includeEmployerInSummary = false } = {}) {
    const employerLabel = employerName || '';
    const normalised = Array.isArray(files) ? files : [];
    const mapped = normalised.map((file) => {
      const metrics = file?.metrics || {};
      const currency = metrics.currency || metrics.currencyCode || 'GBP';
      const payDateValue = metrics.payDate || file.documentDate || file.documentMonth;
      const sortDate = toDateLike(payDateValue);
      const totalEarnings = pickMetric(metrics, ['totalEarnings', 'gross', 'grossPay']);
      const totalDeductions = pickMetric(metrics, ['totalDeductions', 'totalDeductibles', 'deductionsTotal']);
      const netPay = pickMetric(metrics, ['net', 'netPay', 'takeHome']);
      const details = [];
      const periodStart = metrics.periodStart || metrics.period?.start || metrics.periodStartDate || metrics.period?.from;
      const periodEnd = metrics.periodEnd || metrics.period?.end || metrics.periodEndDate || metrics.period?.to;
      if (periodStart) details.push({ label: 'Period start', value: formatDate(periodStart) });
      if (periodEnd) details.push({ label: 'Period end', value: formatDate(periodEnd) });
      if (metrics.payFrequency) details.push({ label: 'Pay frequency', value: metrics.payFrequency });
      if (metrics.taxCode) details.push({ label: 'Tax code', value: metrics.taxCode });
      if (metrics.tax != null) details.push({ label: 'Income tax', value: formatMoney(metrics.tax, currency) });
      if (metrics.ni != null) details.push({ label: 'National Insurance', value: formatMoney(metrics.ni, currency) });
      if (metrics.pension != null) details.push({ label: 'Pension', value: formatMoney(metrics.pension, currency) });
      if (metrics.studentLoan != null) details.push({ label: 'Student loan', value: formatMoney(metrics.studentLoan, currency) });

      const subtitleParts = [];
      if (includeEmployerInSummary && employerLabel) subtitleParts.push(employerLabel);
      if (metrics.payFrequency) subtitleParts.push(`${metrics.payFrequency} payslip`);

      const summary = [
        { label: 'Date of payslip', value: formatDate(payDateValue) },
        { label: 'Total earnings', value: formatMoney(totalEarnings, currency) },
        { label: 'Total deductibles', value: formatMoney(totalDeductions, currency) },
        { label: 'Net pay', value: formatMoney(netPay, currency) },
      ];
      if (includeEmployerInSummary) {
        summary.unshift({ label: 'Employer', value: employerLabel || file?.metadata?.employerName || '—' });
      }

      const viewerFile = {
        fileId: file.fileId,
        title: formatDate(payDateValue) || 'Payslip',
        subtitle: subtitleParts.join(' · ') || (metrics.payFrequency ? `${metrics.payFrequency} payslip` : 'Payslip'),
        summary,
        details,
        metrics,
        raw: file,
        currency,
        isExpanded: false,
      };
      viewerFile._sortValue = sortDate ? sortDate.getTime() : 0;
      return viewerFile;
    });

    return mapped
      .sort((a, b) => (b._sortValue || 0) - (a._sortValue || 0))
      .map((file) => {
        delete file._sortValue;
        return file;
      });
  }

  function normaliseStatementViewerFiles(accounts, { institutionName = '', includeInstitutionInSummary = false } = {}) {
    const list = Array.isArray(accounts) ? accounts : [];
    const files = [];
    const institutionLabel = normaliseStatementName(institutionName || '');

    list.forEach((account) => {
      const accountName = account?.displayName || institutionLabel;
      const maskedNumber = account?.accountNumberMasked || null;
      const accountType = account?.accountType || null;
      const accountFiles = Array.isArray(account?.files) ? account.files : [];

      accountFiles.forEach((file) => {
        const metrics = file?.metrics || {};
        const currency = metrics.currency || metrics.currencyCode || 'GBP';
        const totalIn = pickMetric(metrics, ['totalIn', 'totalCredit', 'totalCredits', 'sumCredits', 'creditsTotal']);
        const totalOut = pickMetric(metrics, ['totalOut', 'totalDebit', 'totalDebits', 'sumDebits', 'debitsTotal']);
        const periodStart = metrics.periodStart || metrics.period?.start || metrics.period?.from || metrics.statementPeriod?.start;
        const periodEnd = metrics.periodEnd || metrics.period?.end || metrics.period?.to || metrics.statementPeriod?.end;
        const openingBalance = pickMetric(metrics, ['openingBalance', 'startingBalance']);
        const closingBalance = pickMetric(metrics, ['closingBalance', 'endingBalance']);
        const summary = [
          { label: 'Account number', value: file.accountNumberMasked || maskedNumber || '—' },
          { label: 'Total in', value: formatMoney(totalIn, currency) },
          { label: 'Total out', value: formatMoney(totalOut, currency) },
        ];
        if (includeInstitutionInSummary) {
          summary.unshift({ label: 'Institution', value: institutionLabel || '—' });
        }

        const details = [];
        if (periodStart) details.push({ label: 'Period start', value: formatDate(periodStart) });
        if (periodEnd) details.push({ label: 'Period end', value: formatDate(periodEnd) });
        if (openingBalance != null) details.push({ label: 'Opening balance', value: formatMoney(openingBalance, currency) });
        if (closingBalance != null) details.push({ label: 'Closing balance', value: formatMoney(closingBalance, currency) });
        if (metrics.currency) details.push({ label: 'Currency', value: metrics.currency });
        if (accountType) details.push({ label: 'Account type', value: accountType });

        const subtitleParts = [];
        if (includeInstitutionInSummary && institutionLabel) {
          subtitleParts.push(institutionLabel);
        }
        if (periodEnd) {
          subtitleParts.push(`Statement ending ${formatDate(periodEnd)}`);
        } else if (file.documentDate) {
          subtitleParts.push(`Statement ${formatDate(file.documentDate)}`);
        } else if (file.documentMonth) {
          subtitleParts.push(`Statement ${formatDate(file.documentMonth)}`);
        }

        const viewerFile = {
          fileId: file.fileId,
          title: accountName || 'Statement',
          subtitle: subtitleParts.join(' · ') || institutionLabel || 'Statement',
          summary,
          details,
          metrics,
          raw: file,
          currency,
          isExpanded: false,
        };
        const sortDate = toDateLike(periodEnd || file.documentDate || file.documentMonth);
        viewerFile._sortValue = sortDate ? sortDate.getTime() : 0;
        files.push(viewerFile);
      });
    });

    return files
      .sort((a, b) => (b._sortValue || 0) - (a._sortValue || 0))
      .map((file) => {
        delete file._sortValue;
        return file;
      });
  }

  function getSelectedCollection() {
    if (!state.selectedCollectionId) return null;
    return state.collections.find((col) => col.id === state.selectedCollectionId) || null;
  }

  function updateCollectionTargetHint() {
    if (!collectionTarget) return;
    const label = collectionTarget.querySelector('strong');
    const selected = getSelectedCollection();
    if (selected) {
      collectionTarget.hidden = false;
      if (label) label.textContent = selected.name || 'Collection';
    } else {
      collectionTarget.hidden = true;
    }
  }

  function authFetch(path, options) {
    if (window.Auth && typeof Auth.fetch === 'function') {
      return Auth.fetch(path, options);
    }
    return fetch(path, options);
  }

  function setProgress({ phase, completed, total, countLabel }) {
    if (!(progressContainer && progressPhase && progressCount && progressBar)) return;
    progressContainer.hidden = false;
    progressContainer.setAttribute('aria-hidden', 'false');
    progressPhase.textContent = phase;
    const safeTotal = Math.max(0, total || 0);
    let safeCompleted = Math.max(0, completed || 0);
    if (safeTotal) {
      safeCompleted = Math.min(safeCompleted, safeTotal);
    }
    progressBar.setAttribute('aria-label', phase);
    if (countLabel != null) {
      progressCount.textContent = countLabel;
    } else {
      progressCount.textContent = safeTotal ? `${safeCompleted}/${safeTotal} complete` : '';
    }
    const pct = safeTotal ? Math.round((safeCompleted / safeTotal) * 100) : safeCompleted ? 100 : 0;
    progressBar.style.width = `${Math.max(0, Math.min(100, pct))}%`;
    progressBar.setAttribute('aria-valuenow', String(Math.max(0, Math.min(100, pct))));
  }

  function hideProgress() {
    if (!(progressContainer && progressBar)) return;
    progressContainer.hidden = true;
    progressContainer.setAttribute('aria-hidden', 'true');
    progressBar.style.width = '0%';
    progressBar.setAttribute('aria-valuenow', '0');
  }

  function updateProgressUI() {
    if (!(progressContainer && progressPhase && progressCount && progressBar)) return;
    const placeholders = Array.from(state.placeholders.values());
    if (placeholders.length) {
      const total = placeholders.reduce((sum, item) => sum + (item.total || 1), 0);
      const completed = placeholders.reduce((sum, item) => sum + (item.completed || 0), 0);
      const hasZip = placeholders.some((item) => item.phase === 'Extracting zip');
      const phaseLabel = hasZip ? 'Extracting zip' : 'Uploading files';
      const countLabel = total ? `${completed}/${total} complete` : 'Preparing…';
      const phaseWithCount = total ? `${phaseLabel} (${completed}/${total})` : phaseLabel;
      setProgress({ phase: phaseWithCount, completed, total, countLabel });
      return;
    }

    const totalFiles = state.files.size;
    if (!totalFiles) {
      hideProgress();
      return;
    }

    const records = Array.from(state.files.values());
    const uploadCompleted = records.filter((file) => normaliseStatus(file.upload, 'completed') === 'completed').length;
    const processingCompleted = records.filter((file) => normaliseStatus(file.processing, 'queued') === 'completed').length;

    if (uploadCompleted < totalFiles) {
      const phase = `Uploading files (${uploadCompleted}/${totalFiles})`;
      setProgress({ phase, completed: uploadCompleted, total: totalFiles, countLabel: `${uploadCompleted}/${totalFiles} complete` });
      return;
    }

    if (processingCompleted < totalFiles) {
      const phase = `Extracting analytics (${processingCompleted}/${totalFiles})`;
      setProgress({ phase, completed: processingCompleted, total: totalFiles, countLabel: `${processingCompleted}/${totalFiles} complete` });
      return;
    }

    const phase = `All files processed (${totalFiles}/${totalFiles})`;
    setProgress({ phase, completed: totalFiles, total: totalFiles, countLabel: `${totalFiles}/${totalFiles} complete` });
  }

  function closeViewer() {
    if (!viewerRoot) return;
    viewerPreviewToken += 1;
    stopAllProcessingPolls();
    viewerRoot.setAttribute('aria-hidden', 'true');
    if (viewerFrame) {
      viewerFrame.src = 'about:blank';
    }
    if (viewerPreviewUrl) {
      URL.revokeObjectURL(viewerPreviewUrl);
      viewerPreviewUrl = null;
    }
    if (viewerEmpty) {
      viewerEmpty.style.display = '';
      viewerEmpty.textContent = 'Select a file to see the preview and actions.';
    }
    state.viewer = { type: null, context: null, files: [], selectedFileId: null };
  }

  function renderViewerSelection() {
    if (!viewerList) return;
    const cards = viewerList.querySelectorAll('.viewer__file');
    cards.forEach((card) => {
      const isSelected = card.dataset.fileId === state.viewer.selectedFileId;
      card.classList.toggle('is-selected', isSelected);
    });
  }

  async function previewViewerFile(fileId) {
    if (!viewerFrame || !fileId) return;
    const requestId = ++viewerPreviewToken;
    try {
      viewerFrame.src = 'about:blank';
      if (viewerEmpty) {
        viewerEmpty.style.display = 'none';
      }
      const response = await authFetch(`${API_BASE}/files/${encodeURIComponent(fileId)}/view`);
      if (response.status === 401) {
        handleUnauthorised('Please sign in again to preview documents.');
        return;
      }
      if (!response.ok) {
        const text = await response.text().catch(() => '');
        throw new Error(text || 'Preview failed');
      }
      const blob = await response.blob();
      const url = URL.createObjectURL(blob);
      if (requestId !== viewerPreviewToken) {
        URL.revokeObjectURL(url);
        return;
      }
      if (viewerPreviewUrl) {
        URL.revokeObjectURL(viewerPreviewUrl);
      }
      viewerPreviewUrl = url;
      viewerFrame.src = url;
    } catch (error) {
      console.error('Failed to preview document', error);
      if (viewerEmpty) {
        viewerEmpty.style.display = '';
        viewerEmpty.textContent = 'Preview unavailable for this file.';
      }
      if (viewerFrame) {
        viewerFrame.src = 'about:blank';
      }
      window.alert(error.message || 'Unable to preview this document right now.');
    }
  }

  function selectViewerFile(fileId, { preview = false } = {}) {
    state.viewer.selectedFileId = fileId;
    renderViewerSelection();
    if (preview) {
      previewViewerFile(fileId);
    }
  }

  function injectJsonModalStyles() {
    if (jsonModalStylesInjected) return;
    jsonModalStylesInjected = true;
    const style = document.createElement('style');
    style.textContent = `
      .vault-json-editor { position: fixed; inset: 0; display: none; align-items: center; justify-content: center; padding: 24px; background: rgba(15, 23, 42, 0.55); z-index: 1320; }
      .vault-json-editor.is-visible { display: flex; }
      .vault-json-editor__dialog { position: relative; width: min(960px, 100%); max-height: min(90vh, 780px); background: var(--vault-card-bg, #fff); color: var(--bs-body-color, #0f172a); border-radius: var(--vault-radius, 18px); border: 1px solid rgba(15, 23, 42, 0.08); box-shadow: var(--vault-shadow, 0 18px 52px rgba(15, 23, 42, 0.16)); display: flex; flex-direction: column; }
      .vault-json-editor__header { display: flex; align-items: center; justify-content: space-between; gap: 12px; padding: 20px 26px; border-bottom: 1px solid rgba(15, 23, 42, 0.08); }
      .vault-json-editor__title { margin: 0; font-size: 1.05rem; font-weight: 600; }
      .vault-json-editor__close { border: none; background: transparent; color: inherit; font-size: 1.5rem; line-height: 1; padding: 4px; cursor: pointer; }
      .vault-json-editor__close:focus-visible { outline: 2px solid var(--vault-accent, #6759ff); outline-offset: 2px; }
      .vault-json-editor__body { padding: 20px 26px 0; overflow-y: auto; flex: 1; display: flex; flex-direction: column; gap: 18px; }
      .vault-json-editor__message { font-size: 0.9rem; color: var(--viewer-muted, rgba(15, 23, 42, 0.7)); margin: 0; }
      .vault-json-editor__message strong { color: var(--vault-accent, #6759ff); }
      .vault-json-editor__error { font-size: 0.9rem; color: var(--light-red, #ef4444); margin: 0; }
      .vault-json-editor__loading { font-size: 0.9rem; color: var(--viewer-muted, rgba(15, 23, 42, 0.7)); margin: 12px 0; }
      .vault-json-editor__form { display: flex; flex-direction: column; gap: 20px; }
      .vault-json-editor__sections { display: flex; flex-direction: column; gap: 20px; }
      .manual-editor__empty { margin: 0; padding: 24px; text-align: center; font-size: 0.9rem; color: var(--viewer-muted, rgba(15, 23, 42, 0.7)); border: 1px dashed rgba(15, 23, 42, 0.12); border-radius: 16px; background: rgba(15, 23, 42, 0.03); }
      .manual-editor__section { display: flex; flex-direction: column; gap: 14px; padding: 18px; border-radius: 16px; border: 1px solid rgba(15, 23, 42, 0.08); background: rgba(255, 255, 255, 0.9); box-shadow: 0 12px 32px rgba(15, 23, 42, 0.08); }
      .manual-editor__section-header { display: flex; flex-direction: column; gap: 6px; }
      .manual-editor__section-title { margin: 0; font-size: 0.95rem; font-weight: 600; }
      .manual-editor__section-description { margin: 0; font-size: 0.85rem; color: var(--viewer-muted, rgba(15, 23, 42, 0.65)); }
      .manual-editor__section-body { display: grid; gap: 12px; grid-template-columns: repeat(auto-fit, minmax(240px, 1fr)); }
      .manual-editor__section--array .manual-editor__section-body { display: flex; flex-direction: column; }
      .manual-editor__array { display: flex; flex-direction: column; gap: 14px; }
      .manual-editor__array-item { border: 1px solid rgba(15, 23, 42, 0.1); border-radius: 14px; background: rgba(255, 255, 255, 0.95); padding: 16px; box-shadow: 0 10px 24px rgba(15, 23, 42, 0.08); display: flex; flex-direction: column; gap: 12px; }
      .manual-editor__array-item-header { display: flex; align-items: center; justify-content: space-between; gap: 12px; }
      .manual-editor__array-item-title { margin: 0; font-size: 0.9rem; font-weight: 600; }
      .manual-editor__field { display: flex; flex-direction: column; gap: 6px; padding: 12px; border-radius: 12px; border: 1px solid rgba(15, 23, 42, 0.1); background: rgba(255, 255, 255, 0.92); transition: border-color 160ms ease, box-shadow 160ms ease; }
      .manual-editor__field.has-error { border-color: rgba(239, 68, 68, 0.55); background: rgba(239, 68, 68, 0.05); box-shadow: 0 6px 20px rgba(239, 68, 68, 0.12); }
      .manual-editor__label { font-size: 0.78rem; font-weight: 600; letter-spacing: 0.04em; text-transform: uppercase; color: var(--viewer-muted, rgba(15, 23, 42, 0.6)); }
      .manual-editor__input { width: 100%; border: 1px solid rgba(15, 23, 42, 0.15); border-radius: 10px; padding: 9px 12px; font-size: 0.92rem; line-height: 1.45; background: #fff; color: inherit; box-shadow: inset 0 1px 2px rgba(15, 23, 42, 0.05); transition: border-color 140ms ease, box-shadow 140ms ease; }
      .manual-editor__input:focus-visible { outline: 2px solid var(--vault-accent, #6759ff); outline-offset: 2px; box-shadow: 0 0 0 2px rgba(103, 89, 255, 0.18); }
      .manual-editor__input--textarea { min-height: 72px; resize: vertical; }
      .manual-editor__input--select { height: 38px; }
      .manual-editor__error { font-size: 0.78rem; color: rgba(239, 68, 68, 1); min-height: 1em; }
      .manual-editor__array-actions { display: flex; justify-content: flex-start; }
      .manual-editor__add { border: none; background: rgba(103, 89, 255, 0.12); color: var(--vault-accent, #6759ff); border-radius: 999px; padding: 7px 16px; font-size: 0.85rem; font-weight: 600; cursor: pointer; transition: background 140ms ease, transform 140ms ease; }
      .manual-editor__add:hover { background: rgba(103, 89, 255, 0.18); transform: translateY(-1px); }
      .manual-editor__remove { border: none; background: rgba(239, 68, 68, 0.12); color: rgba(220, 38, 38, 1); border-radius: 999px; padding: 6px 14px; font-size: 0.8rem; font-weight: 600; cursor: pointer; transition: background 140ms ease, transform 140ms ease; }
      .manual-editor__remove:hover { background: rgba(239, 68, 68, 0.18); transform: translateY(-1px); }
      .vault-json-editor__footer { display: flex; justify-content: flex-end; gap: 12px; padding: 16px 26px 22px; border-top: 1px solid rgba(15, 23, 42, 0.08); background: rgba(249, 250, 251, 0.9); }
      .vault-json-editor__footer button { min-width: 120px; border-radius: 999px; padding: 10px 18px; font-size: 0.9rem; border: none; cursor: pointer; transition: transform 120ms ease, box-shadow 120ms ease; }
      .vault-json-editor__footer .btn-secondary { background: rgba(15, 23, 42, 0.08); color: inherit; }
      .vault-json-editor__footer .btn-secondary:hover { background: rgba(15, 23, 42, 0.12); }
      .vault-json-editor__footer .btn-primary { background: var(--vault-accent, #6759ff); color: #fff; box-shadow: 0 10px 20px rgba(103, 89, 255, 0.24); }
      .vault-json-editor__footer .btn-primary:hover { transform: translateY(-1px); box-shadow: 0 14px 26px rgba(103, 89, 255, 0.28); }
      @media (max-width: 680px) {
        .vault-json-editor__dialog { width: 100%; height: 100%; max-height: none; border-radius: 0; }
        .vault-json-editor__body { padding: 16px; }
        .manual-editor__section-body { grid-template-columns: 1fr; }
      }
    `; `;
    document.head.appendChild(style);
  }

  function ensureJsonModal() {
    if (jsonModal) return jsonModal;
    injectJsonModalStyles();

    const modal = document.createElement('div');
    modal.className = 'vault-json-modal';
    modal.setAttribute('aria-hidden', 'true');

    const dialog = document.createElement('div');
    dialog.className = 'vault-json-modal__dialog';
    dialog.setAttribute('role', 'dialog');
    dialog.setAttribute('aria-modal', 'true');
    dialog.setAttribute('aria-labelledby', 'vault-json-modal-title');

    const header = document.createElement('header');
    header.className = 'vault-json-modal__header';

    const title = document.createElement('h4');
    title.className = 'vault-json-modal__title';
    title.id = 'vault-json-modal-title';
    title.textContent = 'Processed JSON';

    const closeBtn = document.createElement('button');
    closeBtn.type = 'button';
    closeBtn.className = 'vault-json-modal__close';
    closeBtn.setAttribute('aria-label', 'Close JSON view');
    closeBtn.textContent = '×';

    const meta = document.createElement('div');
    meta.className = 'vault-json-modal__meta';
    meta.hidden = true;

    const content = document.createElement('pre');
    content.className = 'vault-json-modal__content';

    header.append(title, closeBtn);
    dialog.append(header, meta, content);
    modal.appendChild(dialog);
    document.body.appendChild(modal);

    modal.addEventListener('click', (event) => {
      if (event.target === modal) {
        hideJsonModal();
      }
    });

    closeBtn.addEventListener('click', (event) => {
      event.preventDefault();
      hideJsonModal();
    });

    jsonModal = modal;
    jsonModalTitle = title;
    jsonModalMeta = meta;
    jsonModalContent = content;
    jsonModalClose = closeBtn;
    return modal;
  }

  function hideJsonModal() {
    if (!jsonModal) return;
    jsonModal.classList.remove('is-visible');
    jsonModal.setAttribute('aria-hidden', 'true');
    if (jsonModalContent) {
      jsonModalContent.textContent = '';
      jsonModalContent.scrollTop = 0;
    }
    if (jsonModalMeta) {
      jsonModalMeta.textContent = '';
      jsonModalMeta.hidden = true;
    }
    const returnTarget = jsonModalReturnFocus;
    jsonModalReturnFocus = null;
    if (returnTarget && typeof returnTarget.focus === 'function') {
      requestAnimationFrame(() => {
        try { returnTarget.focus(); } catch (error) { console.warn('Failed to restore focus after closing JSON modal', error); }
      });
    }
  }

  function buildJsonPayload(file) {
    if (!file) return null;
    if (file.raw && typeof file.raw === 'object') {
      return file.raw;
    }
    const payload = {};
    if (file.fileId || file.id) payload.fileId = file.fileId || file.id;
    if (file.title) payload.title = file.title;
    if (file.subtitle) payload.subtitle = file.subtitle;
    if (file.metrics) payload.metrics = file.metrics;
    if (file.metadata) payload.metadata = file.metadata;
    if (Array.isArray(file.summary)) payload.summary = file.summary;
    if (Array.isArray(file.details)) payload.details = file.details;
    return Object.keys(payload).length ? payload : null;
  }

  async function showProcessedJson(file, trigger) {
    const docId = resolveDocId(file);
    if (!docId) {
      window.alert('Processed JSON is unavailable for this document.');
      return;
    }

    const restore = trigger ? withButtonSpinner(trigger, 'Loading…') : () => {};
    try {
      const response = await apiFetch(`/json?docId=${encodeURIComponent(docId)}`, { cache: 'no-store' });
      const payload = await response.json().catch(() => null);
      if (!response.ok || !payload?.ok || typeof payload.json === 'undefined') {
        throw new Error(payload?.error || 'Processed JSON unavailable');
      }

      const modal = ensureJsonModal();
      if (!modal || !jsonModalContent) {
        throw new Error('Unable to display JSON right now.');
      }

      if (jsonModalTitle) {
        jsonModalTitle.textContent = file?.title ? `${file.title} — Processed JSON` : 'Processed JSON';
      }
      if (jsonModalMeta) {
        jsonModalMeta.innerHTML = '';
        const sections = [
          ['Meta', ensureObject(file.raw?.meta)],
          ['Processing', ensureObject(file.raw?.processing)],
          ['Result', ensureObject(file.raw?.result)],
        ];
        sections.forEach(([label, data]) => {
          if (!data || !Object.keys(data).length) return;
          const item = document.createElement('div');
          item.className = 'vault-json-modal__meta-item';
          const name = document.createElement('strong');
          name.textContent = `${label}:`;
          const value = document.createElement('code');
          value.textContent = JSON.stringify(data, null, 2);
          item.append(name, value);
          jsonModalMeta.appendChild(item);
        });
        jsonModalMeta.hidden = jsonModalMeta.childElementCount === 0;
        jsonModalMeta.scrollTop = 0;
      }

      try {
        jsonModalContent.textContent = JSON.stringify(payload.json, null, 2);
      } catch (error) {
        console.error('Failed to serialise processed JSON payload', error);
        jsonModalContent.textContent = 'Unable to serialise processed JSON payload.';
      }
      jsonModalContent.scrollTop = 0;

      jsonModalReturnFocus = trigger || null;
      modal.classList.add('is-visible');
      modal.setAttribute('aria-hidden', 'false');
      if (jsonModalClose) {
        jsonModalClose.focus();
      }
    } catch (error) {
      console.error('Processed JSON preview failed', error);
      window.alert(error.message || 'Unable to load processed JSON right now.');
    } finally {
      restore();
    }
  }

  function showJsonForFile(file, trigger) {
    if (!jsonTestEnabled) return;
    const payload = buildJsonPayload(file);
    if (!payload) {
      window.alert('Processed JSON is unavailable for this document.');
      return;
    }

    const modal = ensureJsonModal();
    if (!modal || !jsonModalContent) {
      window.alert('Unable to display JSON right now.');
      return;
    }

    let text = '';
    try {
      text = JSON.stringify(payload, null, 2);
    } catch (error) {
      console.error('Failed to serialise document JSON', error);
      text = 'Unable to serialise this document\'s JSON payload.';
    }

    if (jsonModalTitle) {
      jsonModalTitle.textContent = file?.title ? `${file.title} — JSON` : 'Processed JSON';
    }
    if (jsonModalMeta) {
      const parts = [];
      if (file?.subtitle) parts.push(file.subtitle);
      if (file?.fileId) parts.push(`ID: ${file.fileId}`);
      if (file?.raw?.catalogueKey) parts.push(file.raw.catalogueKey);
      jsonModalMeta.textContent = parts.join(' • ');
      jsonModalMeta.hidden = parts.length === 0;
    }
    jsonModalContent.textContent = text;
    jsonModalContent.scrollTop = 0;

    jsonModalReturnFocus = trigger || null;
    modal.classList.add('is-visible');
    modal.setAttribute('aria-hidden', 'false');
    if (jsonModalClose) {
      jsonModalClose.focus();
    }
  }

  function injectManualEditorStyles() {
    if (manualEditorStylesInjected) return;
    manualEditorStylesInjected = true;
    const style = document.createElement('style');
    style.textContent = `
      .vault-json-editor { position: fixed; inset: 0; display: none; align-items: center; justify-content: center; padding: 24px; background: rgba(15, 23, 42, 0.55); z-index: 1320; }
      .vault-json-editor.is-visible { display: flex; }
      .vault-json-editor__dialog { position: relative; width: min(920px, 100%); max-height: min(90vh, 760px); background: var(--vault-card-bg, #fff); color: var(--bs-body-color, #0f172a); border-radius: var(--vault-radius, 18px); border: 1px solid rgba(15, 23, 42, 0.08); box-shadow: var(--vault-shadow, 0 18px 52px rgba(15, 23, 42, 0.16)); display: flex; flex-direction: column; }
      .vault-json-editor__header { display: flex; align-items: center; justify-content: space-between; gap: 12px; padding: 18px 24px; border-bottom: 1px solid rgba(15, 23, 42, 0.08); }
      .vault-json-editor__title { margin: 0; font-size: 1.05rem; font-weight: 600; }
      .vault-json-editor__close { border: none; background: transparent; color: inherit; font-size: 1.5rem; line-height: 1; padding: 4px; cursor: pointer; }
      .vault-json-editor__close:focus-visible { outline: 2px solid var(--vault-accent, #6759ff); outline-offset: 2px; }
      .vault-json-editor__body { padding: 20px 24px 0; overflow-y: auto; flex: 1; display: flex; flex-direction: column; gap: 16px; }
      .vault-json-editor__message { font-size: 0.9rem; color: var(--viewer-muted, rgba(15, 23, 42, 0.7)); margin: 0; }
      .vault-json-editor__message strong { color: var(--vault-accent, #6759ff); }
      .vault-json-editor__error { font-size: 0.9rem; color: var(--light-red, #ef4444); margin: 0; }
      .vault-json-editor__loading { font-size: 0.9rem; color: var(--viewer-muted, rgba(15, 23, 42, 0.7)); margin: 12px 0; }
      .vault-json-editor__form { display: flex; flex-direction: column; gap: 18px; }
      .json-editor-section { display: flex; flex-direction: column; gap: 12px; padding: 16px; border: 1px solid rgba(15, 23, 42, 0.08); border-radius: 14px; background: rgba(15, 23, 42, 0.02); }
      .json-editor-section__header { display: flex; flex-direction: column; gap: 4px; }
      .json-editor-section__title { margin: 0; font-size: 0.95rem; font-weight: 600; }
      .json-editor-section__description { margin: 0; font-size: 0.85rem; color: var(--viewer-muted, rgba(15, 23, 42, 0.65)); }
      .json-editor-list { display: flex; flex-direction: column; gap: 12px; }
      .json-editor-row { display: grid; grid-template-columns: minmax(140px, 1fr) minmax(120px, 0.6fr) minmax(200px, 1.2fr) auto; gap: 12px; align-items: flex-start; padding: 12px; border-radius: 12px; background: rgba(255, 255, 255, 0.75); border: 1px solid transparent; transition: border-color 160ms ease; }
      .json-editor-row.has-error { border-color: rgba(239, 68, 68, 0.45); background: rgba(239, 68, 68, 0.05); }
      .json-editor-row.is-required { border-color: rgba(103, 89, 255, 0.35); }
      .json-editor-col { display: flex; flex-direction: column; gap: 4px; }
      .json-editor-label { font-size: 0.75rem; font-weight: 600; text-transform: uppercase; letter-spacing: 0.04em; color: var(--viewer-muted, rgba(15, 23, 42, 0.6)); }
      .json-editor-input, .json-editor-select, .json-editor-textarea { width: 100%; border: 1px solid rgba(15, 23, 42, 0.12); border-radius: 10px; padding: 8px 10px; font-size: 0.9rem; line-height: 1.45; background: #fff; color: inherit; }
      .json-editor-textarea { resize: vertical; min-height: 48px; }
      .json-editor-select { height: 38px; }
      .json-editor-remove { border: none; background: rgba(239, 68, 68, 0.1); color: rgba(239, 68, 68, 1); border-radius: 10px; padding: 8px 12px; font-size: 0.85rem; cursor: pointer; transition: background 140ms ease; }
      .json-editor-remove:hover { background: rgba(239, 68, 68, 0.16); }
      .json-editor-remove:disabled { opacity: 0.5; cursor: not-allowed; }
      .json-editor-row__error { grid-column: 1 / -1; font-size: 0.8rem; color: rgba(239, 68, 68, 1); }
      .json-editor-add { align-self: flex-start; border: none; background: rgba(103, 89, 255, 0.12); color: var(--vault-accent, #6759ff); border-radius: 999px; padding: 6px 14px; font-size: 0.85rem; cursor: pointer; transition: background 140ms ease; }
      .json-editor-add:hover { background: rgba(103, 89, 255, 0.18); }
      .json-editor-transaction { display: flex; flex-direction: column; gap: 12px; padding: 14px; border: 1px solid rgba(15, 23, 42, 0.08); border-radius: 12px; background: rgba(255, 255, 255, 0.85); }
      .json-editor-transaction__header { display: flex; align-items: center; justify-content: space-between; gap: 12px; }
      .json-editor-transaction__title { margin: 0; font-size: 0.9rem; font-weight: 600; }
      .json-editor-transaction-list { display: flex; flex-direction: column; gap: 12px; }
      .json-editor-narrative { display: flex; flex-direction: column; gap: 12px; }
      .json-editor-narrative-item { display: grid; grid-template-columns: 1fr auto; gap: 12px; align-items: flex-start; padding: 12px; border: 1px solid rgba(15, 23, 42, 0.08); border-radius: 12px; background: rgba(255, 255, 255, 0.85); }
      .json-editor-narrative-item.has-error { border-color: rgba(239, 68, 68, 0.45); background: rgba(239, 68, 68, 0.05); }
      .json-editor-footer { display: flex; justify-content: flex-end; gap: 12px; padding: 16px 24px; border-top: 1px solid rgba(15, 23, 42, 0.08); background: rgba(249, 250, 251, 0.85); }
      .json-editor-footer button { min-width: 120px; border-radius: 999px; padding: 10px 18px; font-size: 0.9rem; border: none; cursor: pointer; transition: transform 120ms ease, box-shadow 120ms ease; }
      .json-editor-footer .btn-secondary { background: rgba(15, 23, 42, 0.08); color: inherit; }
      .json-editor-footer .btn-secondary:hover { background: rgba(15, 23, 42, 0.12); }
      .json-editor-footer .btn-primary { background: var(--vault-accent, #6759ff); color: #fff; box-shadow: 0 10px 20px rgba(103, 89, 255, 0.24); }
      .json-editor-footer .btn-primary:hover { transform: translateY(-1px); box-shadow: 0 14px 26px rgba(103, 89, 255, 0.28); }
      .viewer__file-alert { margin: 12px 0 0; padding: 12px 14px; border-radius: 12px; background: rgba(253, 186, 116, 0.22); border: 1px solid rgba(234, 88, 12, 0.32); font-size: 0.9rem; color: rgba(120, 53, 15, 0.95); display: flex; flex-direction: column; gap: 6px; }
      .viewer__file-alert strong { font-weight: 600; }
    `;
    document.head.appendChild(style);
  }

  function ensureManualEditorModal() {
    if (manualEditorModal) return manualEditorModal;
    injectManualEditorStyles();

    const modal = document.createElement('div');
    modal.className = 'vault-json-editor';
    modal.setAttribute('aria-hidden', 'true');

    const dialog = document.createElement('div');
    dialog.className = 'vault-json-editor__dialog';
    dialog.setAttribute('role', 'dialog');
    dialog.setAttribute('aria-modal', 'true');
    dialog.setAttribute('aria-labelledby', 'vault-json-editor-title');
    dialog.tabIndex = -1;

    const header = document.createElement('header');
    header.className = 'vault-json-editor__header';

    const title = document.createElement('h4');
    title.className = 'vault-json-editor__title';
    title.id = 'vault-json-editor-title';
    title.textContent = 'Edit data';

    const closeBtn = document.createElement('button');
    closeBtn.type = 'button';
    closeBtn.className = 'vault-json-editor__close';
    closeBtn.setAttribute('aria-label', 'Close editor');
    closeBtn.textContent = '×';

    const body = document.createElement('div');
    body.className = 'vault-json-editor__body';

    const message = document.createElement('p');
    message.className = 'vault-json-editor__message';
    message.hidden = true;

    const error = document.createElement('p');
    error.className = 'vault-json-editor__error';
    error.hidden = true;

    const loading = document.createElement('p');
    loading.className = 'vault-json-editor__loading';
    loading.textContent = 'Loading…';
    loading.hidden = true;

    const form = document.createElement('form');
    form.className = 'vault-json-editor__form';
    form.hidden = true;

    const sections = document.createElement('div');
    sections.className = 'vault-json-editor__sections';
    form.appendChild(sections);

    const footer = document.createElement('div');
<<<<<<< HEAD
    footer.className = 'vault-json-editor__footer';
=======
    footer.className = 'json-editor-footer';
>>>>>>> 1f172d01

    const cancelBtn = document.createElement('button');
    cancelBtn.type = 'button';
    cancelBtn.className = 'btn-secondary';
    cancelBtn.textContent = 'Cancel';

    const saveBtn = document.createElement('button');
    saveBtn.type = 'submit';
    saveBtn.className = 'btn-primary';
    saveBtn.textContent = 'Save changes';

    footer.append(cancelBtn, saveBtn);
    form.appendChild(footer);

    body.append(message, error, loading, form);

    header.append(title, closeBtn);
    dialog.append(header, body);
    modal.appendChild(dialog);
    document.body.appendChild(modal);

    modal.addEventListener('click', (event) => {
      if (event.target === modal) {
        hideManualEditorModal();
      }
    });

    closeBtn.addEventListener('click', (event) => {
      event.preventDefault();
      hideManualEditorModal();
    });

    cancelBtn.addEventListener('click', (event) => {
      event.preventDefault();
      hideManualEditorModal();
    });

    form.addEventListener('submit', handleManualEditorSubmit);
    form.addEventListener('click', handleManualEditorClick);
    form.addEventListener('change', handleManualEditorChange);

    modal.addEventListener('keydown', (event) => {
      if (event.key === 'Escape') {
        event.preventDefault();
        hideManualEditorModal();
      }
    });

    manualEditorModal = modal;
    manualEditorDialog = dialog;
    manualEditorTitle = title;
    manualEditorMessage = message;
    manualEditorError = error;
    manualEditorLoading = loading;
    manualEditorForm = form;
    manualEditorSections = sections;
    manualEditorSave = saveBtn;
    manualEditorCancel = cancelBtn;
    return modal;
  }

  function hideManualEditorModal() {
    if (!manualEditorModal) return;
    manualEditorModal.classList.remove('is-visible');
    manualEditorModal.setAttribute('aria-hidden', 'true');
    manualEditorDocId = null;
    manualEditorFile = null;
    manualEditorRequired = null;
<<<<<<< HEAD
    manualEditorSchemaKey = null;
    manualEditorFormData = null;
=======
>>>>>>> 1f172d01
    if (manualEditorForm) {
      manualEditorForm.hidden = true;
    }
    if (manualEditorLoading) {
      manualEditorLoading.hidden = true;
    }
    if (manualEditorMessage) {
      manualEditorMessage.hidden = true;
      manualEditorMessage.textContent = '';
    }
    if (manualEditorError) {
      manualEditorError.hidden = true;
      manualEditorError.textContent = '';
    }
    if (manualEditorSections) {
      manualEditorSections.innerHTML = '';
    }
    const target = manualEditorReturnFocus;
    manualEditorReturnFocus = null;
    if (target && typeof target.focus === 'function') {
      requestAnimationFrame(() => {
        try { target.focus(); } catch (error) { console.warn('Failed to restore focus after closing editor', error); }
      });
    }
  }

  async function openManualJsonEditor(file, trigger) {
    const docId = resolveDocId(file);
    if (!docId) {
      window.alert('Unable to edit this document because it is missing an identifier.');
      return;
    }

    const modal = ensureManualEditorModal();
    if (!modal || !manualEditorForm || !manualEditorLoading) {
      window.alert('Unable to open the editor right now.');
      return;
    }

    manualEditorDocId = docId;
    manualEditorFile = file;
    manualEditorReturnFocus = trigger || null;
    clearManualEditorErrors();

    manualEditorForm.hidden = true;
    manualEditorLoading.hidden = false;
    manualEditorLoading.textContent = 'Loading document data…';
    if (manualEditorMessage) {
      manualEditorMessage.hidden = true;
      manualEditorMessage.textContent = '';
    }
    if (manualEditorError) {
      manualEditorError.hidden = true;
      manualEditorError.textContent = '';
    }

    const restore = trigger ? withButtonSpinner(trigger, 'Opening…') : () => {};

    try {
<<<<<<< HEAD
      const { data, meta, processing, schema } = await fetchManualJsonPayload(docId);
      manualEditorSchemaKey = resolveManualEditorSchema(file, schema, meta);
      if (!manualEditorSchemaKey || !MANUAL_EDITOR_SCHEMAS[manualEditorSchemaKey]) {
        throw new Error('Manual editing is not available for this document type yet.');
      }
      manualEditorFormData = mapManualPayloadToForm(manualEditorSchemaKey, data);
      manualEditorRequired = ensureObject(meta?.requiresManualFields);
      renderManualEditorForm(manualEditorFormData, manualEditorRequired, processing);
=======
      const { data, meta, processing } = await fetchManualJsonPayload(docId);
      manualEditorRequired = ensureObject(meta?.requiresManualFields);
      renderManualEditorForm(data, manualEditorRequired, processing);
>>>>>>> 1f172d01
      if (manualEditorTitle) {
        manualEditorTitle.textContent = file?.title ? `${file.title} — Edit data` : 'Edit document data';
      }
      if (manualEditorMessage) {
        const requires = Array.isArray(processing?.requiresManualFields)
          ? processing.requiresManualFields.filter((field) => typeof field === 'string' && field.trim())
          : [];
        if (requires.length) {
          manualEditorMessage.innerHTML = `<strong>Action needed:</strong> Add the missing values for ${requires.join(', ')} so your analytics stay accurate.`;
          manualEditorMessage.hidden = false;
        } else {
          manualEditorMessage.hidden = true;
        }
      }
      manualEditorLoading.hidden = true;
      manualEditorForm.hidden = false;
      modal.classList.add('is-visible');
      modal.setAttribute('aria-hidden', 'false');
      requestAnimationFrame(() => {
        try {
          if (manualEditorDialog) {
            manualEditorDialog.focus();
          } else if (manualEditorSave) {
            manualEditorSave.focus();
          }
        } catch {}
      });
    } catch (error) {
      manualEditorLoading.textContent = error.message || 'Unable to load document data.';
      manualEditorForm.hidden = true;
      modal.classList.add('is-visible');
      modal.setAttribute('aria-hidden', 'false');
    } finally {
      restore();
    }
  }

  async function fetchManualJsonPayload(docId) {
    const response = await apiFetch(`/json?docId=${encodeURIComponent(docId)}`, { cache: 'no-store' });
    if (response.status === 401) {
      handleUnauthorised('Your session has expired. Please sign in again.');
      throw new Error('Please sign in again to edit this document.');
    }
    const payload = await response.json().catch(() => null);
    if (response.ok && payload?.ok) {
      return {
        data: normaliseManualJsonShape(payload.json || {}),
        meta: payload.meta || {},
        processing: payload.processing || {},
<<<<<<< HEAD
        schema: payload.schema || null,
=======
>>>>>>> 1f172d01
      };
    }
    if (payload?.error === 'JSON_NOT_READY') {
      return {
        data: normaliseManualJsonShape({}),
        meta: payload.meta || {},
        processing: payload.processing || {},
<<<<<<< HEAD
        schema: payload.schema || null,
=======
>>>>>>> 1f172d01
      };
    }
    throw new Error(payload?.error || 'Unable to load this document\'s data right now.');
  }

  function normaliseManualJsonShape(data) {
    return {
      metadata: ensureObject(data?.metadata),
      metrics: ensureObject(data?.metrics),
      transactions: Array.isArray(data?.transactions) ? data.transactions.map((tx) => ensureObject(tx)) : [],
      narrative: Array.isArray(data?.narrative) ? data.narrative.map((line) => (line == null ? '' : String(line))) : [],
    };
  }

<<<<<<< HEAD
  function renderManualEditorForm(data = {}, required = {}, processing = {}) {
    if (!manualEditorSections || !manualEditorForm) return;
    manualEditorSections.innerHTML = '';

    const schema = manualEditorSchemaKey ? MANUAL_EDITOR_SCHEMAS[manualEditorSchemaKey] : null;
    if (!schema) {
      const unavailable = document.createElement('p');
      unavailable.className = 'manual-editor__empty';
      unavailable.textContent = 'Manual editing is not available for this document yet.';
      manualEditorSections.appendChild(unavailable);
      manualEditorForm.hidden = true;
      if (manualEditorMessage) {
        manualEditorMessage.hidden = false;
        manualEditorMessage.textContent = unavailable.textContent;
      }
      return;
    }

    schema.sections.forEach((section) => {
      const element = section.type === 'array'
        ? renderManualEditorArraySection(section, data)
        : renderManualEditorSection(section, data);
      manualEditorSections.appendChild(element);
    });

    manualEditorForm.hidden = false;
=======
  function renderManualEditorForm(data, required = {}, processing = {}) {
    if (!manualEditorSections || !manualEditorForm) return;
    manualEditorSections.innerHTML = '';

    const metadataSection = buildKeyValueSection({
      section: 'metadata',
      title: 'Metadata',
      description: 'Document information such as dates, labels and account identifiers.',
      entries: data.metadata || {},
      required: normaliseRequiredKeys(required.metadata),
    });
    manualEditorSections.appendChild(metadataSection);

    const metricsSection = buildKeyValueSection({
      section: 'metrics',
      title: 'Metrics',
      description: 'Amounts, balances and key figures used across the app.',
      entries: data.metrics || {},
      required: normaliseRequiredKeys(required.metrics),
    });
    manualEditorSections.appendChild(metricsSection);

    const transactionsSection = buildTransactionsSection({
      transactions: Array.isArray(data.transactions) ? data.transactions : [],
      required: Array.isArray(required.transactions) ? required.transactions : [],
    });
    manualEditorSections.appendChild(transactionsSection);

    const narrativeSection = buildNarrativeSection({
      narrative: Array.isArray(data.narrative) ? data.narrative : [],
    });
    manualEditorSections.appendChild(narrativeSection);

    updateTransactionIndexes();
>>>>>>> 1f172d01

    const requiresManual = Array.isArray(processing?.requiresManualFields)
      ? processing.requiresManualFields.filter((field) => typeof field === 'string' && field.trim())
      : [];
    if (manualEditorMessage) {
      if (requiresManual.length) {
        manualEditorMessage.innerHTML = `<strong>Manual entry required:</strong> Add values for ${requiresManual.join(', ')}.`;
        manualEditorMessage.hidden = false;
      } else {
        manualEditorMessage.hidden = true;
        manualEditorMessage.textContent = '';
      }
    }
  }

<<<<<<< HEAD
  function renderManualEditorSection(section, data) {
    const wrapper = document.createElement('section');
    wrapper.className = 'manual-editor__section';
    wrapper.dataset.sectionId = section.id || section.title || '';

    const header = document.createElement('div');
    header.className = 'manual-editor__section-header';
    if (section.title) {
      const heading = document.createElement('h5');
      heading.className = 'manual-editor__section-title';
      heading.textContent = section.title;
      header.appendChild(heading);
    }
    if (section.description) {
      const description = document.createElement('p');
      description.className = 'manual-editor__section-description';
      description.textContent = section.description;
      header.appendChild(description);
    }
    wrapper.appendChild(header);

    const body = document.createElement('div');
    body.className = 'manual-editor__section-body';
    section.fields.forEach((field) => {
      const value = getValueAtPath(data, field.path);
      const fieldElement = renderManualEditorField(field, value, field.path);
      body.appendChild(fieldElement);
    });
    wrapper.appendChild(body);
=======
  function normaliseRequiredKeys(value) {
    if (Array.isArray(value)) {
      return value.filter((item) => typeof item === 'string' && item.trim()).map((item) => item.trim());
    }
    if (typeof value === 'object' && value) {
      return Object.keys(value).filter((key) => typeof key === 'string' && key.trim()).map((key) => key.trim());
    }
    return [];
  }

  function buildKeyValueSection({ section, title, description, entries, required }) {
    const wrapper = document.createElement('section');
    wrapper.className = 'json-editor-section';
    wrapper.dataset.section = section;

    const header = document.createElement('div');
    header.className = 'json-editor-section__header';
    const heading = document.createElement('h5');
    heading.className = 'json-editor-section__title';
    heading.textContent = title;
    header.appendChild(heading);
    if (description) {
      const help = document.createElement('p');
      help.className = 'json-editor-section__description';
      help.textContent = description;
      header.appendChild(help);
    }
    wrapper.appendChild(header);

    const list = document.createElement('div');
    list.className = 'json-editor-list';
    list.dataset.editorList = section;
    list.dataset.section = section;

    const keys = Object.keys(entries || {});
    const requiredSet = new Set(Array.isArray(required) ? required : []);
    if (!keys.length && requiredSet.size) {
      requiredSet.forEach((field) => {
        list.appendChild(createEditorRow({ section, key: field, value: '', required: true }));
      });
    } else if (keys.length) {
      keys.forEach((key) => {
        list.appendChild(createEditorRow({ section, key, value: entries[key], required: requiredSet.has(key) }));
      });
    } else {
      list.appendChild(createEditorRow({ section, key: '', value: '' }));
    }

    wrapper.appendChild(list);

    const addBtn = document.createElement('button');
    addBtn.type = 'button';
    addBtn.className = 'json-editor-add';
    addBtn.dataset.editorAction = 'add-field';
    addBtn.dataset.section = section;
    addBtn.textContent = 'Add field';
    wrapper.appendChild(addBtn);

    return wrapper;
  }

  function buildTransactionsSection({ transactions, required }) {
    const wrapper = document.createElement('section');
    wrapper.className = 'json-editor-section';
    wrapper.dataset.section = 'transactions';

    const header = document.createElement('div');
    header.className = 'json-editor-section__header';
    const heading = document.createElement('h5');
    heading.className = 'json-editor-section__title';
    heading.textContent = 'Transactions';
    header.appendChild(heading);
    const help = document.createElement('p');
    help.className = 'json-editor-section__description';
    help.textContent = 'Each transaction should include a date, description and amount.';
    header.appendChild(help);
    wrapper.appendChild(header);

    const list = document.createElement('div');
    list.className = 'json-editor-transactions';
    list.dataset.editorTransactions = 'true';

    const entries = Array.isArray(transactions) && transactions.length ? transactions : (Array.isArray(required) && required.length ? required.map(() => ({})) : []);
    entries.forEach((tx, index) => {
      list.appendChild(createTransactionCard(tx, index));
    });

    if (!entries.length) {
      list.appendChild(createTransactionCard({}, 0));
    }

    wrapper.appendChild(list);

    const addBtn = document.createElement('button');
    addBtn.type = 'button';
    addBtn.className = 'json-editor-add';
    addBtn.dataset.editorAction = 'add-transaction';
    addBtn.textContent = 'Add transaction';
    wrapper.appendChild(addBtn);
>>>>>>> 1f172d01

    return wrapper;
  }

<<<<<<< HEAD
  function renderManualEditorArraySection(section, data) {
    const wrapper = document.createElement('section');
    wrapper.className = 'manual-editor__section manual-editor__section--array';
    wrapper.dataset.sectionId = section.id || section.title || '';

    const header = document.createElement('div');
    header.className = 'manual-editor__section-header';
    if (section.title) {
      const heading = document.createElement('h5');
      heading.className = 'manual-editor__section-title';
      heading.textContent = section.title;
      header.appendChild(heading);
    }
    if (section.description) {
      const description = document.createElement('p');
      description.className = 'manual-editor__section-description';
      description.textContent = section.description;
      header.appendChild(description);
    }
    wrapper.appendChild(header);

    const container = document.createElement('div');
    container.className = 'manual-editor__array';
    container.dataset.arrayPath = section.path;

    const values = getValueAtPath(data, section.path);
    const entries = Array.isArray(values) && values.length ? values : [{}];
    entries.forEach((entry, index) => {
      container.appendChild(renderManualEditorArrayItem(section, entry, index));
    });

    wrapper.appendChild(container);

    const actions = document.createElement('div');
    actions.className = 'manual-editor__array-actions';
    const addButton = document.createElement('button');
    addButton.type = 'button';
    addButton.className = 'manual-editor__add';
    addButton.dataset.action = 'add-array-item';
    addButton.dataset.arrayPath = section.path;
    addButton.textContent = section.addLabel || 'Add item';
    actions.appendChild(addButton);
    wrapper.appendChild(actions);
=======
  function buildNarrativeSection({ narrative }) {
    const wrapper = document.createElement('section');
    wrapper.className = 'json-editor-section';
    wrapper.dataset.section = 'narrative';

    const header = document.createElement('div');
    header.className = 'json-editor-section__header';
    const heading = document.createElement('h5');
    heading.className = 'json-editor-section__title';
    heading.textContent = 'Narrative';
    header.appendChild(heading);
    const help = document.createElement('p');
    help.className = 'json-editor-section__description';
    help.textContent = 'Optional notes or bullet points displayed alongside the document.';
    header.appendChild(help);
    wrapper.appendChild(header);

    const list = document.createElement('div');
    list.className = 'json-editor-narrative';
    list.dataset.editorNarrative = 'true';

    const entries = Array.isArray(narrative) && narrative.length ? narrative : [''];
    entries.forEach((line) => {
      list.appendChild(createNarrativeRow(line));
    });

    wrapper.appendChild(list);

    const addBtn = document.createElement('button');
    addBtn.type = 'button';
    addBtn.className = 'json-editor-add';
    addBtn.dataset.editorAction = 'add-narrative';
    addBtn.textContent = 'Add note';
    wrapper.appendChild(addBtn);
>>>>>>> 1f172d01

    return wrapper;
  }

<<<<<<< HEAD
  function renderManualEditorArrayItem(section, itemData, index) {
    const item = document.createElement('div');
    item.className = 'manual-editor__array-item';
    item.dataset.arrayPath = section.path;
    item.dataset.arrayIndex = String(index);

    const header = document.createElement('div');
    header.className = 'manual-editor__array-item-header';
    const title = document.createElement('h6');
    title.className = 'manual-editor__array-item-title';
    title.textContent = section.itemLabel ? `${section.itemLabel} ${index + 1}` : `Item ${index + 1}`;
=======
  function createTransactionCard(transaction, index) {
    const id = `tx-${Date.now()}-${Math.random().toString(16).slice(2)}`;
    const card = document.createElement('article');
    card.className = 'json-editor-transaction';
    card.dataset.editorTransaction = id;
    card.dataset.editorTransactionIndex = String(index);

    const header = document.createElement('div');
    header.className = 'json-editor-transaction__header';
    const title = document.createElement('h6');
    title.className = 'json-editor-transaction__title';
    title.textContent = `Transaction ${index + 1}`;
>>>>>>> 1f172d01
    header.appendChild(title);

    const remove = document.createElement('button');
    remove.type = 'button';
<<<<<<< HEAD
    remove.className = 'manual-editor__remove';
    remove.dataset.action = 'remove-array-item';
    remove.dataset.arrayPath = section.path;
    remove.dataset.arrayIndex = String(index);
    remove.textContent = 'Remove';
    header.appendChild(remove);
    item.appendChild(header);

    const body = document.createElement('div');
    body.className = 'manual-editor__section-body';
    section.fields.forEach((field) => {
      const fullPath = `${section.path}[${index}].${field.path}`;
      const value = getValueAtPath(itemData, field.path);
      const fieldElement = renderManualEditorField(field, value, fullPath, { relativePath: field.path });
      body.appendChild(fieldElement);
    });
    item.appendChild(body);

    return item;
  }

  function renderManualEditorField(field, value, fullPath, options = {}) {
    const wrapper = document.createElement('div');
    wrapper.className = 'manual-editor__field';
    wrapper.dataset.fieldPath = fullPath;
    if (options.relativePath) {
      wrapper.dataset.relativePath = options.relativePath;
    }

    const label = document.createElement('label');
    label.className = 'manual-editor__label';
    const inputId = `manual-editor-${fullPath.replace(/[^a-z0-9]+/gi, '-').replace(/-+/g, '-').replace(/^-|-$/g, '')}`;
    label.setAttribute('for', inputId);
    label.textContent = field.required ? `${field.label} *` : field.label;
    wrapper.appendChild(label);

    const control = createManualEditorInput(field, value, fullPath, inputId, options);
    wrapper.appendChild(control);

    const error = document.createElement('div');
    error.className = 'manual-editor__error';
    error.dataset.fieldError = fullPath;
    wrapper.appendChild(error);

    return wrapper;
  }

  function createManualEditorInput(field, value, fullPath, id, options = {}) {
    const type = field.type || 'text';
    let control;
    if (type === 'textarea') {
      control = document.createElement('textarea');
      control.className = 'manual-editor__input manual-editor__input--textarea';
      control.rows = field.rows || 3;
      control.value = value != null ? String(value) : '';
    } else if (type === 'number') {
      control = document.createElement('input');
      control.type = 'number';
      control.step = '0.01';
      control.className = 'manual-editor__input';
      control.value = Number.isFinite(value) ? String(value) : value != null ? String(value) : '';
    } else if (type === 'date') {
      control = document.createElement('input');
      control.type = 'date';
      control.className = 'manual-editor__input';
      control.value = formatDateInput(value);
    } else if (type === 'month') {
      control = document.createElement('input');
      control.type = 'month';
      control.className = 'manual-editor__input';
      control.value = formatMonthInput(value);
    } else if (type === 'select') {
      control = document.createElement('select');
      control.className = 'manual-editor__input manual-editor__input--select';
      const optionsList = Array.isArray(field.options) ? field.options : [];
      optionsList.forEach((opt) => {
        const option = document.createElement('option');
        option.value = opt.value;
        option.textContent = opt.label;
        control.appendChild(option);
      });
      control.value = value != null ? String(value) : '';
    } else {
      control = document.createElement('input');
      control.type = 'text';
      control.className = 'manual-editor__input';
      control.value = value != null ? String(value) : '';
    }

    control.id = id;
    control.dataset.fieldPath = fullPath;
    control.dataset.fieldType = type;
    if (options.relativePath) {
      control.dataset.relativePath = options.relativePath;
    }
    if (field.placeholder) {
      control.placeholder = field.placeholder;
    }

    return control;
  }

  function getValueAtPath(source, path) {
    if (!source || !path) return undefined;
    const tokens = String(path).replace(/\[(\d+)\]/g, '.$1').split('.').filter(Boolean);
    let current = source;
    for (const token of tokens) {
      if (current == null) return undefined;
      current = current[token];
    }
    return current;
  }

  function setValueAtPath(target, path, value) {
    if (!target || !path) return;
    const tokens = String(path).replace(/\[(\d+)\]/g, '.$1').split('.').filter(Boolean);
    let current = target;
    tokens.forEach((token, index) => {
      if (index === tokens.length - 1) {
        current[token] = value;
        return;
      }
      if (!current[token] || typeof current[token] !== 'object') {
        const nextToken = tokens[index + 1];
        current[token] = Number.isInteger(Number(nextToken)) ? [] : {};
      }
      current = current[token];
    });
  }

  function formatDateInput(value) {
    if (!value) return '';
    const str = String(value).trim();
    if (!str) return '';
    if (/^\d{4}-\d{2}-\d{2}$/.test(str)) return str;
    if (/^\d{4}-\d{2}$/.test(str)) return `${str}-01`;
    if (/^\d{2}\/\d{4}$/.test(str)) {
      const [month, year] = str.split('/');
      return `${year.padStart(4, '0')}-${month.padStart(2, '0')}-01`;
    }
    const parsed = new Date(str);
    if (Number.isNaN(parsed.valueOf())) return '';
    return `${parsed.getUTCFullYear()}-${String(parsed.getUTCMonth() + 1).padStart(2, '0')}-${String(parsed.getUTCDate()).padStart(2, '0')}`;
  }

  function formatMonthInput(value) {
    if (!value) return '';
    const str = String(value).trim();
    if (!str) return '';
    if (/^\d{4}-\d{2}$/.test(str)) return str;
    if (/^\d{4}-\d{2}-\d{2}$/.test(str)) return str.slice(0, 7);
    if (/^\d{2}\/\d{4}$/.test(str)) {
      const [month, year] = str.split('/');
      return `${year.padStart(4, '0')}-${month.padStart(2, '0')}`;
    }
    const parsed = new Date(str);
    if (Number.isNaN(parsed.valueOf())) return '';
    return `${parsed.getUTCFullYear()}-${String(parsed.getUTCMonth() + 1).padStart(2, '0')}`;
  }

  function toIsoDateString(value) {
    const formatted = formatDateInput(value);
    return formatted || null;
  }

  function toMonthKey(value) {
    const formatted = formatMonthInput(value);
    return formatted || null;
  }

  function toDisplayMonth(monthKey) {
    if (!monthKey || !/^\d{4}-\d{2}$/.test(monthKey)) return null;
    const [year, month] = monthKey.split('-');
    return `${month}/${year}`;
  }

  function normaliseMonthInputValue(value) {
    const monthKey = toMonthKey(value);
    if (!monthKey) {
      return { monthKey: null, display: null, iso: null };
    }
    return {
      monthKey,
      display: toDisplayMonth(monthKey),
      iso: `${monthKey}-01`,
    };
  }

  function safeNumber(value) {
    if (value == null || value === '') return null;
    const number = Number(value);
    return Number.isFinite(number) ? number : null;
  }

  function collectManualEditorData() {
    const schema = manualEditorSchemaKey ? MANUAL_EDITOR_SCHEMAS[manualEditorSchemaKey] : null;
    const errors = [];
    const form = {};
    if (!schema) {
      errors.push({ path: '', message: 'Unsupported schema.' });
      return { form, errors };
    }

    schema.sections.forEach((section) => {
      if (section.type === 'array') {
        const values = collectManualEditorArray(section, errors);
        if (values.length) {
          setValueAtPath(form, section.path, values);
        }
      } else {
        section.fields.forEach((field) => {
          const value = readManualEditorField(field, field.path, errors);
          if (typeof value !== 'undefined') {
            setValueAtPath(form, field.path, value);
          }
        });
      }
    });

    return { form, errors };
  }

  function collectManualEditorArray(section, errors) {
    const container = manualEditorSections?.querySelector(`.manual-editor__array[data-array-path="${section.path}"]`);
    if (!container) return [];
    const items = Array.from(container.querySelectorAll('[data-array-index]'));
    const results = [];
    items.forEach((item) => {
      const index = Number(item.dataset.arrayIndex);
      const record = {};
      const hasInputValue = section.fields.some((field) => {
        const fullPath = `${section.path}[${index}].${field.path}`;
        const input = manualEditorSections?.querySelector(`[data-field-path="${fullPath}"]`);
        return input && input.value.trim();
      });
      if (!hasInputValue) {
        return;
      }
      section.fields.forEach((field) => {
        const fullPath = `${section.path}[${index}].${field.path}`;
        const value = readManualEditorField(field, fullPath, errors);
        if (typeof value !== 'undefined') {
          setValueAtPath(record, field.path, value);
        }
      });
      if (Object.keys(record).length) {
        results.push(record);
      }
    });
    return results;
  }

  function readManualEditorField(field, fullPath, errors, options = {}) {
    const input = manualEditorSections?.querySelector(`[data-field-path="${fullPath}"]`);
    if (!input) return undefined;
    const type = input.dataset.fieldType || field.type || 'text';
    const raw = input.value != null ? input.value.trim() : '';
    if (!raw) {
      if (field.required && !options.allowBlank) {
        showManualEditorFieldError(fullPath, 'This field is required.');
        errors.push({ path: fullPath, message: 'This field is required.' });
      }
      return undefined;
    }

    if (type === 'number') {
      const number = Number(raw);
      if (!Number.isFinite(number)) {
        showManualEditorFieldError(fullPath, 'Enter a valid monetary amount.');
        errors.push({ path: fullPath, message: 'Enter a valid monetary amount.' });
        return undefined;
      }
      return number;
    }

    if (type === 'date') {
      const iso = toIsoDateString(raw);
      if (!iso) {
        showManualEditorFieldError(fullPath, 'Enter a valid date.');
        errors.push({ path: fullPath, message: 'Enter a valid date.' });
        return undefined;
      }
      return iso;
    }

    if (type === 'month') {
      const monthKey = toMonthKey(raw);
      if (!monthKey) {
        showManualEditorFieldError(fullPath, 'Enter a valid month.');
        errors.push({ path: fullPath, message: 'Enter a valid month.' });
        return undefined;
      }
      return monthKey;
    }

    if (type === 'select') {
      if (!raw) {
        if (field.required && !options.allowBlank) {
          showManualEditorFieldError(fullPath, 'Please choose an option.');
          errors.push({ path: fullPath, message: 'Please choose an option.' });
        }
        return undefined;
      }
      return raw;
    }

    return raw;
  }

  function showManualEditorFieldError(path, message) {
    const field = manualEditorSections?.querySelector(`.manual-editor__field[data-field-path="${path}"]`);
    if (!field) return;
    field.classList.add('has-error');
    const error = field.querySelector('.manual-editor__error');
    if (error) error.textContent = message;
  }

  function clearManualEditorFieldError(path) {
    const field = manualEditorSections?.querySelector(`.manual-editor__field[data-field-path="${path}"]`);
    if (!field) return;
    field.classList.remove('has-error');
    const error = field.querySelector('.manual-editor__error');
    if (error) error.textContent = '';
  }

  function clearManualEditorErrors() {
    if (!manualEditorSections) return;
    manualEditorSections.querySelectorAll('.manual-editor__field').forEach((field) => {
      field.classList.remove('has-error');
    });
    manualEditorSections.querySelectorAll('.manual-editor__error').forEach((error) => {
      error.textContent = '';
    });
    if (manualEditorError) {
      manualEditorError.hidden = true;
      manualEditorError.textContent = '';
    }
  }

  function highlightServerValidation(details) {
    if (!Array.isArray(details)) return;
    details.forEach((detail) => {
      const serverPath = typeof detail.path === 'string' ? detail.path : '';
      const message = detail.message || 'Invalid value.';
      const mapped = mapServerPathToFormPath(manualEditorSchemaKey, serverPath);
      highlightPathError(mapped, message);
    });
  }

  function highlightPathError(path, message) {
    if (!path) return;
    showManualEditorFieldError(path, message);
  }

  function mapServerPathToFormPath(schemaKey, path) {
    if (!path) return path;
    if (schemaKey === 'bank_statement') {
      let mapped = path.replace(/^metadata\./, '');
      mapped = mapped.replace(/^metrics\.(openingBalance|closingBalance|totalMoneyIn|totalMoneyOut|overdraftLimit)/, 'balances.$1');
      mapped = mapped.replace(/^metrics\.averageBalances\./, 'balances.averageBalances.');
      mapped = mapped.replace(/^metrics\.period\.start/, 'statement.period.startDate');
      mapped = mapped.replace(/^metrics\.period\.end/, 'statement.period.endDate');
      mapped = mapped.replace(/^metrics\.period\.month/, 'statement.period.Date');
      mapped = mapped.replace(/^metrics\.currency/, 'account.currency');
      mapped = mapped.replace(/^period\.start$/, 'statement.period.startDate');
      mapped = mapped.replace(/^period\.end$/, 'statement.period.endDate');
      mapped = mapped.replace(/^period\.(Date|month)$/, 'statement.period.Date');
      mapped = mapped.replace(/^metadata\.documentMonth/, 'statement.period.Date');
      mapped = mapped.replace(/^metadata\.documentDate/, 'statement.period.endDate');
      return mapped;
    }
    if (schemaKey === 'payslip') {
      let mapped = path.replace(/^metadata\./, '');
      mapped = mapped.replace(/^metrics\.(grossPeriod|netPeriod|grossYtd|netYtd)/, 'totals.$1');
      mapped = mapped.replace(/^metrics\.payDate/, 'period.Date');
      mapped = mapped.replace(/^metrics\.period\.start/, 'period.start');
      mapped = mapped.replace(/^metrics\.period\.end/, 'period.end');
      mapped = mapped.replace(/^metrics\.period\.payFrequency/, 'period.payFrequency');
      mapped = mapped.replace(/^metrics\.currency/, 'currency');
      mapped = mapped.replace(/^metadata\.documentMonth/, 'period.Date');
      mapped = mapped.replace(/^metadata\.documentDate/, 'period.Date');
      return mapped;
    }
    return path;
  }

  function handleManualEditorClick(event) {
    const actionTarget = event.target.closest('[data-action]');
    if (!actionTarget) return;
    const { action } = actionTarget.dataset;
    if (action === 'add-array-item') {
      event.preventDefault();
      addManualEditorArrayItem(actionTarget.dataset.arrayPath || '');
    } else if (action === 'remove-array-item') {
      event.preventDefault();
      removeManualEditorArrayItem(actionTarget.dataset.arrayPath || '', Number(actionTarget.dataset.arrayIndex));
    }
  }

  function addManualEditorArrayItem(path) {
    if (!path) return;
    const schema = MANUAL_EDITOR_SCHEMAS[manualEditorSchemaKey];
    const section = schema?.sections.find((item) => item.type === 'array' && item.path === path);
    if (!section) return;
    const container = manualEditorSections?.querySelector(`.manual-editor__array[data-array-path="${path}"]`);
    if (!container) return;
    const nextIndex = container.querySelectorAll('[data-array-index]').length;
    container.appendChild(renderManualEditorArrayItem(section, {}, nextIndex));
  }

  function removeManualEditorArrayItem(path, index) {
    if (!path || Number.isNaN(index)) return;
    const container = manualEditorSections?.querySelector(`.manual-editor__array[data-array-path="${path}"]`);
    if (!container) return;
    const item = container.querySelector(`[data-array-index="${index}"]`);
    if (!item) return;
    item.remove();
    reindexManualEditorArrayItems(path);
  }

  function reindexManualEditorArrayItems(path) {
    const container = manualEditorSections?.querySelector(`.manual-editor__array[data-array-path="${path}"]`);
    if (!container) return;
    const items = Array.from(container.querySelectorAll('[data-array-index]'));
    items.forEach((item, index) => {
      item.dataset.arrayIndex = String(index);
      const header = item.querySelector('.manual-editor__array-item-title');
      if (header) {
        header.textContent = header.textContent.replace(/\d+$/, String(index + 1));
      }
      const remove = item.querySelector('[data-action="remove-array-item"]');
      if (remove) {
        remove.dataset.arrayIndex = String(index);
      }
      item.querySelectorAll('[data-field-path]').forEach((input) => {
        const relative = input.dataset.relativePath;
        if (!relative) return;
        const newPath = `${path}[${index}].${relative}`;
        input.dataset.fieldPath = newPath;
        const wrapper = input.closest('.manual-editor__field');
        if (wrapper) {
          wrapper.dataset.fieldPath = newPath;
          const error = wrapper.querySelector('.manual-editor__error');
          if (error) error.dataset.fieldError = newPath;
          const label = wrapper.querySelector('label');
          const newId = `manual-editor-${newPath.replace(/[^a-z0-9]+/gi, '-').replace(/-+/g, '-').replace(/^-|-$/g, '')}`;
          if (label) label.setAttribute('for', newId);
          input.id = newId;
        }
      });
    });
  }

  function handleManualEditorChange(event) {
    const input = event.target.closest('[data-field-path]');
    if (!input) return;
    clearManualEditorFieldError(input.dataset.fieldPath);
=======
    remove.className = 'json-editor-remove';
    remove.dataset.editorAction = 'remove-transaction';
    remove.dataset.transaction = id;
    remove.textContent = 'Remove';
    header.appendChild(remove);
    card.appendChild(header);

    const list = document.createElement('div');
    list.className = 'json-editor-transaction-list';
    list.dataset.editorList = 'transactions';
    list.dataset.transaction = id;

    const keys = Object.keys(transaction || {});
    if (keys.length) {
      keys.forEach((key) => {
        list.appendChild(createEditorRow({ section: 'transactions', key, value: transaction[key], transactionId: id }));
      });
    } else {
      list.appendChild(createEditorRow({ section: 'transactions', key: '', value: '', transactionId: id }));
    }
    card.appendChild(list);

    const addBtn = document.createElement('button');
    addBtn.type = 'button';
    addBtn.className = 'json-editor-add';
    addBtn.dataset.editorAction = 'add-field';
    addBtn.dataset.section = 'transactions';
    addBtn.dataset.transaction = id;
    addBtn.textContent = 'Add field';
    card.appendChild(addBtn);

    return card;
  }

  function createNarrativeRow(value) {
    const row = document.createElement('div');
    row.className = 'json-editor-narrative-item';
    row.dataset.editorNarrativeItem = 'true';

    const textarea = document.createElement('textarea');
    textarea.className = 'json-editor-textarea';
    textarea.dataset.editorField = 'narrative';
    textarea.rows = 2;
    textarea.value = value || '';
    row.appendChild(textarea);

    const remove = document.createElement('button');
    remove.type = 'button';
    remove.className = 'json-editor-remove';
    remove.dataset.editorAction = 'remove-narrative';
    remove.textContent = 'Remove';
    row.appendChild(remove);

    const error = document.createElement('div');
    error.className = 'json-editor-row__error';
    error.dataset.editorError = 'message';
    row.appendChild(error);

    return row;
  }

  function createEditorRow({ section, key, value, required = false, transactionId = null }) {
    const row = document.createElement('div');
    row.className = 'json-editor-row';
    row.dataset.editorRow = section;
    if (transactionId) {
      row.dataset.transaction = transactionId;
    }
    if (required) {
      row.classList.add('is-required');
      row.dataset.required = 'true';
    }

    const keyCol = document.createElement('div');
    keyCol.className = 'json-editor-col';
    const keyLabel = document.createElement('label');
    keyLabel.className = 'json-editor-label';
    keyLabel.textContent = 'Field';
    const keyInput = document.createElement('input');
    keyInput.type = 'text';
    keyInput.className = 'json-editor-input';
    keyInput.placeholder = 'Field name';
    keyInput.dataset.editorField = 'key';
    keyInput.value = key || '';
    keyCol.append(keyLabel, keyInput);

    const typeCol = document.createElement('div');
    typeCol.className = 'json-editor-col';
    const typeLabel = document.createElement('label');
    typeLabel.className = 'json-editor-label';
    typeLabel.textContent = 'Type';
    const typeSelect = document.createElement('select');
    typeSelect.className = 'json-editor-select';
    typeSelect.dataset.editorField = 'type';
    const fieldType = detectEditorType(key, value);
    ['text', 'number', 'date', 'boolean', 'json'].forEach((option) => {
      const opt = document.createElement('option');
      opt.value = option;
      opt.textContent = option === 'json' ? 'Structured data' : option.charAt(0).toUpperCase() + option.slice(1);
      typeSelect.appendChild(opt);
    });
    typeSelect.value = fieldType;
    typeCol.append(typeLabel, typeSelect);

    const valueCol = document.createElement('div');
    valueCol.className = 'json-editor-col';
    valueCol.dataset.editorValueContainer = 'true';
    const valueLabel = document.createElement('label');
    valueLabel.className = 'json-editor-label';
    valueLabel.textContent = 'Value';
    valueCol.appendChild(valueLabel);
    const valueControl = createValueControl(fieldType, value);
    valueCol.appendChild(valueControl);
    row.dataset.editorValueType = fieldType;

    const removeCol = document.createElement('div');
    removeCol.className = 'json-editor-col';
    const removeBtn = document.createElement('button');
    removeBtn.type = 'button';
    removeBtn.className = 'json-editor-remove';
    removeBtn.dataset.editorAction = 'remove-row';
    removeBtn.dataset.section = section;
    if (transactionId) {
      removeBtn.dataset.transaction = transactionId;
    }
    removeBtn.textContent = 'Remove';
    if (required) {
      removeBtn.disabled = true;
    }
    removeCol.appendChild(removeBtn);

    const error = document.createElement('div');
    error.className = 'json-editor-row__error';
    error.dataset.editorError = 'message';

    row.append(keyCol, typeCol, valueCol, removeCol, error);
    return row;
  }

  function detectEditorType(key, value) {
    const normalisedKey = (key || '').toLowerCase();
    if (typeof value === 'number') return 'number';
    if (typeof value === 'boolean') return 'boolean';
    if (value && typeof value === 'object') return 'json';
    if (typeof value === 'string') {
      const trimmed = value.trim();
      if (/^\d{4}-\d{2}$/.test(trimmed) || /^\d{4}-\d{2}-\d{2}$/.test(trimmed)) return 'date';
      const parsed = Date.parse(trimmed);
      if (!Number.isNaN(parsed) && trimmed.length > 3) return 'date';
      if ((/amount|balance|total|value|gross|net|salary|income|pay|payment|contribution|tax|deduction|ni|loan|fee|limit$/i).test(normalisedKey)) {
        const number = Number(trimmed.replace(/[, ]+/g, ''));
        if (!Number.isNaN(number)) return 'number';
      }
    }
    return 'text';
  }

  function createValueControl(type, value) {
    let control;
    if (type === 'number') {
      control = document.createElement('input');
      control.type = 'number';
      control.step = '0.01';
      control.inputMode = 'decimal';
      control.value = value != null && value !== '' ? String(value) : '';
    } else if (type === 'date') {
      control = document.createElement('input');
      control.type = 'date';
      if (typeof value === 'string' && /^\d{4}-\d{2}-\d{2}$/.test(value.trim())) {
        control.value = value.trim();
      } else if (typeof value === 'string' && /^\d{4}-\d{2}$/.test(value.trim())) {
        control.value = `${value.trim()}-01`;
      } else {
        control.value = '';
      }
    } else if (type === 'boolean') {
      control = document.createElement('select');
      control.className = 'json-editor-select';
      ['true', 'false'].forEach((option) => {
        const opt = document.createElement('option');
        opt.value = option;
        opt.textContent = option === 'true' ? 'Yes' : 'No';
        control.appendChild(opt);
      });
      control.value = String(value === true || value === 'true');
    } else if (type === 'json') {
      control = document.createElement('textarea');
      control.className = 'json-editor-textarea';
      control.rows = 2;
      try {
        control.value = typeof value === 'string' && value.trim().startsWith('{') ? value : JSON.stringify(value ?? {}, null, 2);
      } catch {
        control.value = typeof value === 'string' ? value : '';
      }
    } else {
      control = document.createElement('input');
      control.type = 'text';
      control.value = value != null && value !== '' ? String(value) : '';
    }
    if (!control.className) {
      control.className = 'json-editor-input';
    } else if (!control.className.includes('json-editor')) {
      control.classList.add('json-editor-input');
    }
    control.dataset.editorField = 'value';
    control.dataset.editorType = type;
    return control;
  }

  function handleManualEditorClick(event) {
    const actionButton = event.target.closest('[data-editor-action]');
    if (!actionButton) return;
    const action = actionButton.dataset.editorAction;
    if (!action) return;
    event.preventDefault();

    if (action === 'add-field') {
      const section = actionButton.dataset.section || 'metadata';
      const transaction = actionButton.dataset.transaction || null;
      if (transaction) {
        const list = manualEditorSections?.querySelector(`[data-editor-list="transactions"][data-transaction="${transaction}"]`);
        if (list) {
          list.appendChild(createEditorRow({ section: 'transactions', key: '', value: '', transactionId: transaction }));
        }
      } else {
        const list = manualEditorSections?.querySelector(`.json-editor-list[data-section="${section}"]`);
        if (list) {
          list.appendChild(createEditorRow({ section, key: '', value: '' }));
        }
      }
    } else if (action === 'remove-row') {
      const row = actionButton.closest('[data-editor-row]');
      if (!row) return;
      if (row.dataset.required === 'true') return;
      row.remove();
    } else if (action === 'add-transaction') {
      const list = manualEditorSections?.querySelector('[data-editor-transactions]');
      if (list) {
        const nextIndex = list.querySelectorAll('[data-editor-transaction]').length;
        list.appendChild(createTransactionCard({}, nextIndex));
        updateTransactionIndexes();
      }
    } else if (action === 'remove-transaction') {
      const id = actionButton.dataset.transaction;
      if (!id) return;
      const card = manualEditorSections?.querySelector(`[data-editor-transaction="${id}"]`);
      if (card) {
        card.remove();
        updateTransactionIndexes();
      }
    } else if (action === 'add-narrative') {
      const list = manualEditorSections?.querySelector('[data-editor-narrative]');
      if (list) {
        list.appendChild(createNarrativeRow(''));
      }
    } else if (action === 'remove-narrative') {
      const item = actionButton.closest('[data-editor-narrative-item]');
      if (item) item.remove();
    }
  }

  function handleManualEditorChange(event) {
    const select = event.target.closest('[data-editor-field="type"]');
    if (!select) return;
    const row = select.closest('[data-editor-row]');
    if (!row) return;
    const container = row.querySelector('[data-editor-value-container]');
    if (!container) return;
    const previousControl = container.querySelector('[data-editor-field="value"]');
    const previousValue = previousControl ? previousControl.value : '';
    const type = select.value || 'text';
    container.innerHTML = '';
    const control = createValueControl(type, previousValue);
    container.appendChild(control);
    row.dataset.editorValueType = type;
>>>>>>> 1f172d01
  }

  function handleManualEditorSubmit(event) {
    event.preventDefault();
    clearManualEditorErrors();
    if (!manualEditorDocId) {
      manualEditorError.hidden = false;
      manualEditorError.textContent = 'Document identifier missing. Close and try again.';
      return;
    }
<<<<<<< HEAD
    if (!manualEditorSchemaKey || !MANUAL_EDITOR_SCHEMAS[manualEditorSchemaKey]) {
      manualEditorError.hidden = false;
      manualEditorError.textContent = 'This document type cannot be edited manually yet.';
      return;
    }

    const { form, errors } = collectManualEditorData();
=======
    const { payload, errors } = collectManualEditorData();
>>>>>>> 1f172d01
    if (errors.length) {
      manualEditorError.hidden = false;
      manualEditorError.textContent = 'Please fix the highlighted fields.';
      return;
    }
<<<<<<< HEAD

    manualEditorFormData = form;
    const payload = buildManualPayload(manualEditorSchemaKey, form);
=======
>>>>>>> 1f172d01
    submitManualEditorPayload(payload).catch((error) => {
      manualEditorError.hidden = false;
      manualEditorError.textContent = error.message || 'Unable to save changes right now.';
    });
  }

<<<<<<< HEAD
  function buildManualPayload(schemaKey, form) {
    if (schemaKey === 'bank_statement') return buildBankStatementPayload(form);
    if (schemaKey === 'payslip') return buildPayslipPayload(form);
    return { metadata: form.metadata || {}, metrics: form.metrics || {}, transactions: [], narrative: [] };
  }

  function buildBankStatementPayload(form) {
    const institutionForm = ensureObject(form.institution);
    const contactInfoForm = ensureObject(institutionForm.contactInfo);
    const institution = {};
    if (typeof institutionForm.name === 'string') institution.name = institutionForm.name;
    if (typeof institutionForm.address === 'string') institution.address = institutionForm.address;
    if (typeof institutionForm.swiftBic === 'string') institution.swiftBic = institutionForm.swiftBic;
    const contactInfo = {};
    if (typeof contactInfoForm.telephone === 'string') contactInfo.telephone = contactInfoForm.telephone;
    if (typeof contactInfoForm.website === 'string') contactInfo.website = contactInfoForm.website;
    if (Object.keys(contactInfo).length) institution.contactInfo = contactInfo;

    const accountForm = ensureObject(form.account);
    const holderAddressForm = ensureObject(accountForm.holderAddress);
    const account = {};
    if (typeof accountForm.holderName === 'string') account.holderName = accountForm.holderName;
    const holderAddress = {};
    if (typeof holderAddressForm.street === 'string') holderAddress.street = holderAddressForm.street;
    if (typeof holderAddressForm.city === 'string') holderAddress.city = holderAddressForm.city;
    if (typeof holderAddressForm.postalCode === 'string') holderAddress.postalCode = holderAddressForm.postalCode;
    if (Object.keys(holderAddress).length) account.holderAddress = holderAddress;
    if (typeof accountForm.accountNumber === 'string') account.accountNumber = accountForm.accountNumber;
    if (typeof accountForm.sortCode === 'string') account.sortCode = accountForm.sortCode;
    if (typeof accountForm.iban === 'string') account.iban = accountForm.iban;
    if (typeof accountForm.type === 'string') account.type = accountForm.type;
    if (typeof accountForm.currency === 'string') account.currency = accountForm.currency;

    const statementForm = ensureObject(form.statement);
    const periodForm = ensureObject(statementForm.period);
    const startIso = toIsoDateString(periodForm.startDate);
    const endIso = toIsoDateString(periodForm.endDate);
    const monthInfo = normaliseMonthInputValue(periodForm.Date || endIso || startIso);
    const statement = {};
    if (typeof statementForm.statementNumber === 'string') statement.statementNumber = statementForm.statementNumber;
    statement.period = {
      startDate: startIso || null,
      endDate: endIso || null,
      Date: monthInfo.display,
    };

    const balancesForm = ensureObject(form.balances);
    const averageBalancesForm = ensureObject(balancesForm.averageBalances);
    const balances = {};
    if (balancesForm.openingBalance != null) balances.openingBalance = safeNumber(balancesForm.openingBalance);
    if (balancesForm.closingBalance != null) balances.closingBalance = safeNumber(balancesForm.closingBalance);
    if (balancesForm.totalMoneyIn != null) balances.totalMoneyIn = safeNumber(balancesForm.totalMoneyIn);
    if (balancesForm.totalMoneyOut != null) balances.totalMoneyOut = safeNumber(balancesForm.totalMoneyOut);
    if (balancesForm.overdraftLimit != null) balances.overdraftLimit = safeNumber(balancesForm.overdraftLimit);
    const averageBalances = {};
    if (averageBalancesForm.averageCreditBalance != null) {
      averageBalances.averageCreditBalance = safeNumber(averageBalancesForm.averageCreditBalance);
    }
    if (averageBalancesForm.averageDebitBalance != null) {
      averageBalances.averageDebitBalance = safeNumber(averageBalancesForm.averageDebitBalance);
    }
    if (Object.keys(averageBalances).length) balances.averageBalances = averageBalances;

    const interestForm = ensureObject(form.interestInformation);
    const interestPaidForm = ensureObject(interestForm.interestPaid);
    const interestInformation = {};
    if (typeof interestForm.creditInterestRate === 'string') {
      interestInformation.creditInterestRate = interestForm.creditInterestRate;
    }
    if (typeof interestForm.overdraftInterestRate === 'string') {
      interestInformation.overdraftInterestRate = interestForm.overdraftInterestRate;
    }
    const interestPaid = {};
    const interestPaidDate = toIsoDateString(interestPaidForm.date);
    if (interestPaidDate) interestPaid.date = interestPaidDate;
    if (typeof interestPaidForm.description === 'string') interestPaid.description = interestPaidForm.description;
    if (interestPaidForm.amount != null) interestPaid.amount = safeNumber(interestPaidForm.amount);
    if (Object.keys(interestPaid).length) interestInformation.interestPaid = interestPaid;

    const additionalForm = ensureObject(form.additionalInformation);
    const additionalInformation = {};
    if (typeof additionalForm.fscsInformation === 'string') {
      additionalInformation.fscsInformation = additionalForm.fscsInformation;
    }
    const surveyForm = ensureObject(additionalForm.serviceQualitySurvey);
    const serviceQualitySurvey = {};
    if (typeof surveyForm.region === 'string') serviceQualitySurvey.region = surveyForm.region;
    if (typeof surveyForm.ranking === 'string') serviceQualitySurvey.ranking = surveyForm.ranking;
    if (typeof surveyForm.score === 'string') serviceQualitySurvey.score = surveyForm.score;
    if (Object.keys(serviceQualitySurvey).length) {
      additionalInformation.serviceQualitySurvey = serviceQualitySurvey;
    }
    const newsItems = Array.isArray(additionalForm.news)
      ? additionalForm.news
          .map((item) => ({
            title: typeof item.title === 'string' ? item.title : '',
            content: typeof item.content === 'string' ? item.content : '',
          }))
          .filter((item) => item.title || item.content)
      : [];
    if (newsItems.length) {
      additionalInformation.news = newsItems;
    }

    const metadata = {
      manualSchema: 'bank_statement',
      institution,
      account,
      statement,
      balances,
      interestInformation,
      additionalInformation,
    };

    metadata.period = {
      start: startIso || null,
      end: endIso || null,
      month: monthInfo.monthKey,
      display: monthInfo.display,
    };

    metadata.currency = typeof account.currency === 'string' ? account.currency : null;
    metadata.documentDate = endIso || startIso || monthInfo.iso;
    metadata.documentMonth = monthInfo.monthKey;
    metadata.displayMonth = monthInfo.display;

    const metrics = {
      currency: metadata.currency || null,
      openingBalance: safeNumber(balances.openingBalance),
      closingBalance: safeNumber(balances.closingBalance),
      totalMoneyIn: safeNumber(balances.totalMoneyIn),
      totalMoneyOut: safeNumber(balances.totalMoneyOut),
      overdraftLimit: safeNumber(balances.overdraftLimit),
      averageBalances,
      period: {
        start: startIso || null,
        end: endIso || null,
        month: monthInfo.monthKey,
        display: monthInfo.display,
      },
    };

    const transactions = Array.isArray(form.transactions)
      ? form.transactions
          .map((entry) => {
            const date = toIsoDateString(entry.date);
            const moneyIn = safeNumber(entry.moneyIn);
            const moneyOut = safeNumber(entry.moneyOut);
            const balance = safeNumber(entry.balance);
            const record = {};
            if (date) record.date = date;
            if (entry.description) record.description = String(entry.description);
            if (moneyIn != null) record.moneyIn = moneyIn;
            if (moneyOut != null) record.moneyOut = moneyOut;
            if (balance != null) record.balance = balance;
            if (entry.transactionType) record.transactionType = entry.transactionType;
            if (entry.paymentMethod) record.paymentMethod = String(entry.paymentMethod);
            if (entry.counterparty) record.counterparty = String(entry.counterparty);
            if (entry.reference) record.reference = String(entry.reference);
            if (!Object.keys(record).length) return null;
            if (moneyIn != null || moneyOut != null) {
              const amount = (moneyIn || 0) - (moneyOut || 0);
              if (amount !== 0) {
                record.amount = amount;
                record.direction = amount >= 0 ? 'inflow' : 'outflow';
              }
            }
            if (account.accountNumber) record.accountNumber = account.accountNumber;
            if (metadata.currency) record.currency = metadata.currency;
            return record;
          })
          .filter(Boolean)
      : [];

    return { metadata, metrics, transactions, narrative: [] };
  }

  function buildPayslipPayload(form) {
    const employeeForm = ensureObject(form.employee);
    const employeeAddressForm = ensureObject(employeeForm.address);
    const employee = {};
    if (typeof employeeForm.fullName === 'string') employee.fullName = employeeForm.fullName;
    if (typeof employeeForm.employeeId === 'string') employee.employeeId = employeeForm.employeeId;
    if (typeof employeeForm.niNumber === 'string') employee.niNumber = employeeForm.niNumber;
    if (typeof employeeForm.taxCode === 'string') employee.taxCode = employeeForm.taxCode;
    if (typeof employeeForm.niCategory === 'string') employee.niCategory = employeeForm.niCategory;
    const employeeAddress = {};
    if (typeof employeeAddressForm.street === 'string') employeeAddress.street = employeeAddressForm.street;
    if (typeof employeeAddressForm.city === 'string') employeeAddress.city = employeeAddressForm.city;
    if (typeof employeeAddressForm.county === 'string') employeeAddress.county = employeeAddressForm.county;
    if (typeof employeeAddressForm.postcode === 'string') employeeAddress.postcode = employeeAddressForm.postcode;
    if (Object.keys(employeeAddress).length) employee.address = employeeAddress;

    const employerForm = ensureObject(form.employer);
    const employer = {};
    if (typeof employerForm.name === 'string') employer.name = employerForm.name;
    if (typeof employerForm.taxDistrict === 'string') employer.taxDistrict = employerForm.taxDistrict;
    if (typeof employerForm.taxReference === 'string') employer.taxReference = employerForm.taxReference;
    if (employerForm.employersNicThisPeriod != null) {
      employer.employersNicThisPeriod = safeNumber(employerForm.employersNicThisPeriod);
    }
    if (employerForm.employersNicYtd != null) {
      employer.employersNicYtd = safeNumber(employerForm.employersNicYtd);
    }
    if (employerForm.employersPensionThisPeriod != null) {
      employer.employersPensionThisPeriod = safeNumber(employerForm.employersPensionThisPeriod);
    }
    if (employerForm.employersPensionYtd != null) {
      employer.employersPensionYtd = safeNumber(employerForm.employersPensionYtd);
    }

    const periodForm = ensureObject(form.period);
    const payFrequency = typeof periodForm.payFrequency === 'string' ? periodForm.payFrequency : null;
    const monthInfo = normaliseMonthInputValue(periodForm.Date || periodForm.end || periodForm.start);
    const payDateIso = monthInfo.iso;
    const periodStartIso = toIsoDateString(periodForm.start);
    const periodEndIso = toIsoDateString(periodForm.end);
    const period = {
      Date: monthInfo.display,
      start: periodStartIso || null,
      end: periodEndIso || null,
      payFrequency,
      month: monthInfo.monthKey,
      display: monthInfo.display,
    };

    const earnings = Array.isArray(form.earnings)
      ? form.earnings
          .map((item) => ({
            rawLabel: typeof item.rawLabel === 'string' ? item.rawLabel : '',
            category: typeof item.category === 'string' ? item.category : '',
            amountPeriod: safeNumber(item.amountPeriod),
            amountYtd: safeNumber(item.amountYtd),
          }))
          .filter((item) => item.rawLabel || item.category)
      : [];

    const deductions = Array.isArray(form.deductions)
      ? form.deductions
          .map((item) => ({
            rawLabel: typeof item.rawLabel === 'string' ? item.rawLabel : '',
            category: typeof item.category === 'string' ? item.category : '',
            amountPeriod: safeNumber(item.amountPeriod),
            amountYtd: safeNumber(item.amountYtd),
          }))
          .filter((item) => item.rawLabel || item.category)
      : [];

    const totalsForm = ensureObject(form.totals);
    const totals = {};
    if (totalsForm.grossPeriod != null) totals.grossPeriod = safeNumber(totalsForm.grossPeriod);
    if (totalsForm.netPeriod != null) totals.netPeriod = safeNumber(totalsForm.netPeriod);
    if (totalsForm.grossYtd != null) totals.grossYtd = safeNumber(totalsForm.grossYtd);
    if (totalsForm.netYtd != null) totals.netYtd = safeNumber(totalsForm.netYtd);

    const metaForm = ensureObject(form.meta);
    const meta = {};
    if (typeof metaForm.documentId === 'string') meta.documentId = metaForm.documentId;
    if (metaForm.confidence != null) meta.confidence = safeNumber(metaForm.confidence);

    const metadata = {
      manualSchema: 'payslip',
      employee,
      employer,
      period,
      currency: typeof form.currency === 'string' ? form.currency : null,
      earnings,
      deductions,
      totals,
      meta,
    };

    metadata.documentDate = payDateIso || periodEndIso || periodStartIso || monthInfo.iso;
    metadata.documentMonth = monthInfo.monthKey;
    metadata.displayMonth = monthInfo.display;

    const metrics = {
      currency: metadata.currency || null,
      grossPeriod: safeNumber(totals.grossPeriod),
      netPeriod: safeNumber(totals.netPeriod),
      grossYtd: safeNumber(totals.grossYtd),
      netYtd: safeNumber(totals.netYtd),
      payDate: payDateIso,
      period: {
        start: periodStartIso || null,
        end: periodEndIso || null,
        month: monthInfo.monthKey,
        display: monthInfo.display,
        payFrequency,
      },
    };

    return { metadata, metrics, transactions: [], narrative: [] };
  }

  function mapManualPayloadToForm(schemaKey, json) {
    if (schemaKey === 'bank_statement') return mapBankStatementPayloadToForm(json);
    if (schemaKey === 'payslip') return mapPayslipPayloadToForm(json);
    return {};
  }

  function mapBankStatementPayloadToForm(json) {
    const metadata = ensureObject(json.metadata);
    const metrics = ensureObject(json.metrics);
    const statement = ensureObject(metadata.statement);
    const period = ensureObject(statement.period);
    const balances = ensureObject(metadata.balances);
    const interest = ensureObject(metadata.interestInformation);
    const additional = ensureObject(metadata.additionalInformation);

    return {
      institution: ensureObject(metadata.institution),
      account: ensureObject(metadata.account),
      statement: {
        statementNumber: statement.statementNumber || '',
        period: {
          startDate: formatDateInput(period.startDate || metadata.period?.start || metrics.period?.start),
          endDate: formatDateInput(period.endDate || metadata.period?.end || metrics.period?.end),
          Date: formatMonthInput(period.Date || metadata.displayMonth || metadata.documentMonth || metrics.period?.month),
        },
      },
      balances: {
        openingBalance: balances.openingBalance ?? metrics.openingBalance ?? '',
        closingBalance: balances.closingBalance ?? metrics.closingBalance ?? '',
        totalMoneyIn: balances.totalMoneyIn ?? metrics.totalMoneyIn ?? '',
        totalMoneyOut: balances.totalMoneyOut ?? metrics.totalMoneyOut ?? '',
        overdraftLimit: balances.overdraftLimit ?? metrics.overdraftLimit ?? '',
        averageBalances: ensureObject(balances.averageBalances || metrics.averageBalances),
      },
      interestInformation: {
        creditInterestRate: interest.creditInterestRate || '',
        overdraftInterestRate: interest.overdraftInterestRate || '',
        interestPaid: {
          date: formatDateInput(interest.interestPaid?.date),
          description: interest.interestPaid?.description || '',
          amount: interest.interestPaid?.amount ?? '',
        },
      },
      transactions: Array.isArray(json.transactions)
        ? json.transactions.map((tx) => ({
            date: formatDateInput(tx.date),
            description: tx.description || '',
            moneyIn: tx.moneyIn ?? (tx.amount > 0 ? tx.amount : ''),
            moneyOut: tx.moneyOut ?? (tx.amount < 0 ? Math.abs(tx.amount) : ''),
            balance: tx.balance ?? '',
            transactionType: tx.transactionType || '',
            paymentMethod: tx.paymentMethod || '',
            counterparty: tx.counterparty || '',
            reference: tx.reference || '',
          }))
        : [],
      additionalInformation: {
        fscsInformation: additional.fscsInformation || '',
        serviceQualitySurvey: ensureObject(additional.serviceQualitySurvey),
        news: Array.isArray(additional.news)
          ? additional.news.map((item) => ({ title: item.title || '', content: item.content || '' }))
          : [],
      },
    };
  }

  function mapPayslipPayloadToForm(json) {
    const metadata = ensureObject(json.metadata);
    const totals = ensureObject(metadata.totals);
    const period = ensureObject(metadata.period);

    return {
      employee: ensureObject(metadata.employee),
      employer: ensureObject(metadata.employer),
      period: {
        Date: formatMonthInput(period.Date || json.metrics?.payDate || json.metadata?.documentMonth),
        start: formatDateInput(period.start || json.metrics?.period?.start),
        end: formatDateInput(period.end || json.metrics?.period?.end),
        payFrequency: period.payFrequency || json.metrics?.period?.payFrequency || '',
      },
      currency: metadata.currency || json.metrics?.currency || '',
      earnings: Array.isArray(metadata.earnings) ? metadata.earnings.map((item) => ({
        rawLabel: item.rawLabel || '',
        category: item.category || '',
        amountPeriod: item.amountPeriod ?? '',
        amountYtd: item.amountYtd ?? '',
      })) : [],
      deductions: Array.isArray(metadata.deductions) ? metadata.deductions.map((item) => ({
        rawLabel: item.rawLabel || '',
        category: item.category || '',
        amountPeriod: item.amountPeriod ?? '',
        amountYtd: item.amountYtd ?? '',
      })) : [],
      totals: {
        grossPeriod: totals.grossPeriod ?? json.metrics?.grossPeriod ?? '',
        netPeriod: totals.netPeriod ?? json.metrics?.netPeriod ?? '',
        grossYtd: totals.grossYtd ?? json.metrics?.grossYtd ?? '',
        netYtd: totals.netYtd ?? json.metrics?.netYtd ?? '',
      },
      meta: ensureObject(metadata.meta),
    };
  }

  function resolveManualEditorSchema(file, schema, meta) {
    if (schema && MANUAL_EDITOR_SCHEMAS[schema]) return schema;
    const classification = (file?.catalogueKey || file?.classification || meta?.classification?.key || meta?.catalogueKey || '')
      .toString()
      .toLowerCase();
    if (!classification) return null;
    if (classification.includes('payslip')) return 'payslip';
    if (
      classification.includes('statement') ||
      classification.includes('current_account') ||
      classification.includes('savings_account') ||
      classification.includes('isa') ||
      classification.includes('investment') ||
      classification.includes('pension')
    ) {
      return 'bank_statement';
    }
    return null;
  }
=======
>>>>>>> 1f172d01
  async function submitManualEditorPayload(payload) {
    if (!manualEditorDocId || !manualEditorSave) return;
    const restore = withButtonSpinner(manualEditorSave, 'Saving…');
    try {
      const response = await apiFetch(`/json/${encodeURIComponent(manualEditorDocId)}`, {
        method: 'PUT',
        headers: { 'Content-Type': 'application/json' },
<<<<<<< HEAD
        body: JSON.stringify({ schema: manualEditorSchemaKey, json: payload }),
=======
        body: JSON.stringify({ json: payload }),
>>>>>>> 1f172d01
      });
      const result = await response.json().catch(() => null);
      if (response.status === 401) {
        handleUnauthorised('Your session has expired. Please sign in again.');
        throw new Error('Please sign in again to continue.');
      }
      if (!response.ok || !result?.ok) {
        const details = Array.isArray(result?.details) ? result.details : [];
        if (details.length) {
          highlightServerValidation(details);
          manualEditorError.hidden = false;
          manualEditorError.textContent = result?.error || 'Please fix the highlighted fields.';
        } else {
          throw new Error(result?.error || 'Unable to save changes right now.');
        }
        return;
      }
      if (manualEditorMessage) {
        manualEditorMessage.hidden = false;
        manualEditorMessage.textContent = 'Changes saved. Your analytics will refresh shortly.';
      }
      manualEditorError.hidden = true;
      if (manualEditorFile) {
        applyProcessingUpdate(manualEditorFile, {
          status: 'completed',
          processing: { requiresManualFields: null },
        });
      }
      renderViewerFiles();
      queueRefresh();
    } catch (error) {
      throw error;
    } finally {
      restore();
    }
  }

<<<<<<< HEAD
=======
  function collectManualEditorData() {
    const errors = [];
    const metadata = gatherKeyValueSection('metadata', errors);
    const metrics = gatherKeyValueSection('metrics', errors);
    const transactions = gatherTransactions(errors);
    const narrative = gatherNarrative(errors);
    return { payload: { metadata, metrics, transactions, narrative }, errors };
  }

  function gatherKeyValueSection(section, errors) {
    const list = manualEditorSections?.querySelector(`.json-editor-list[data-section="${section}"]`);
    if (!list) return {};
    const rows = Array.from(list.querySelectorAll('[data-editor-row]'));
    const result = {};
    rows.forEach((row) => {
      const keyInput = row.querySelector('[data-editor-field="key"]');
      const typeSelect = row.querySelector('[data-editor-field="type"]');
      const valueControl = row.querySelector('[data-editor-field="value"]');
      if (!keyInput || !typeSelect || !valueControl) return;
      const key = keyInput.value.trim();
      if (!key) return;
      const parsed = parseEditorValue(typeSelect.value, valueControl, { allowEmpty: true });
      if (!parsed.ok) {
        errors.push({ path: `${section}.${key}`, message: parsed.message });
        showRowError(row, parsed.message);
        return;
      }
      if (typeof parsed.value === 'undefined') return;
      result[key] = parsed.value;
    });
    return result;
  }

  function gatherTransactions(errors) {
    const list = manualEditorSections?.querySelector('[data-editor-transactions]');
    if (!list) return [];
    const cards = Array.from(list.querySelectorAll('[data-editor-transaction]'));
    const results = [];
    cards.forEach((card, index) => {
      card.dataset.editorTransactionIndex = String(index);
      const rows = Array.from(card.querySelectorAll('[data-editor-row]'));
      const record = {};
      rows.forEach((row) => {
        const keyInput = row.querySelector('[data-editor-field="key"]');
        const typeSelect = row.querySelector('[data-editor-field="type"]');
        const valueControl = row.querySelector('[data-editor-field="value"]');
        if (!keyInput || !typeSelect || !valueControl) return;
        const key = keyInput.value.trim();
        if (!key) return;
        const parsed = parseEditorValue(typeSelect.value, valueControl, { allowEmpty: true });
        if (!parsed.ok) {
          errors.push({ path: `transactions[${index}].${key}`, message: parsed.message });
          showRowError(row, parsed.message);
          return;
        }
        if (typeof parsed.value === 'undefined') return;
        record[key] = parsed.value;
      });
      if (Object.keys(record).length) {
        results.push(record);
      }
    });
    return results;
  }

  function gatherNarrative(errors) {
    const list = manualEditorSections?.querySelector('[data-editor-narrative]');
    if (!list) return [];
    const items = Array.from(list.querySelectorAll('[data-editor-narrative-item]'));
    const entries = [];
    items.forEach((item, index) => {
      const textarea = item.querySelector('textarea');
      if (!textarea) return;
      const text = textarea.value.trim();
      if (!text) return;
      if (text.length > 2000) {
        const message = 'Narrative entries must be under 2000 characters.';
        errors.push({ path: `narrative[${index}]`, message });
        item.classList.add('has-error');
        const error = item.querySelector('[data-editor-error]');
        if (error) error.textContent = message;
        return;
      }
      entries.push(text);
    });
    return entries;
  }

  function parseEditorValue(type, control, { allowEmpty = false } = {}) {
    if (!control) return { ok: false, message: 'Field missing.' };
    if (type === 'number') {
      const raw = control.value.trim();
      if (!raw) return { ok: true, value: allowEmpty ? undefined : null };
      const parsed = Number(raw.replace(/[, ]+/g, ''));
      if (!Number.isFinite(parsed)) {
        return { ok: false, message: 'Enter a valid number.' };
      }
      return { ok: true, value: parsed };
    }
    if (type === 'date') {
      const raw = control.value.trim();
      if (!raw) return { ok: true, value: allowEmpty ? undefined : null };
      if (/^\d{4}-\d{2}$/.test(raw)) {
        return { ok: true, value: raw };
      }
      if (/^\d{4}-\d{2}-\d{2}$/.test(raw)) {
        return { ok: true, value: raw };
      }
      const parsed = Date.parse(raw);
      if (Number.isNaN(parsed)) {
        return { ok: false, message: 'Enter a valid date.' };
      }
      return { ok: true, value: new Date(parsed).toISOString() };
    }
    if (type === 'boolean') {
      return { ok: true, value: control.value === 'true' };
    }
    if (type === 'json') {
      const raw = control.value.trim();
      if (!raw) return { ok: true, value: allowEmpty ? undefined : {} };
      try {
        return { ok: true, value: JSON.parse(raw) };
      } catch (error) {
        return { ok: false, message: 'Enter valid JSON.' };
      }
    }
    const raw = control.value.trim();
    if (!raw) return { ok: true, value: allowEmpty ? undefined : '' };
    if (raw.length > 500) {
      return { ok: false, message: 'Value is too long (max 500 characters).' };
    }
    return { ok: true, value: raw };
  }

  function showRowError(row, message) {
    if (!row) return;
    row.classList.add('has-error');
    const error = row.querySelector('[data-editor-error]');
    if (error) error.textContent = message;
  }

  function clearManualEditorErrors() {
    if (manualEditorSections) {
      manualEditorSections.querySelectorAll('.has-error').forEach((element) => {
        element.classList.remove('has-error');
      });
      manualEditorSections.querySelectorAll('[data-editor-error]').forEach((element) => {
        element.textContent = '';
      });
    }
    if (manualEditorError) {
      manualEditorError.hidden = true;
      manualEditorError.textContent = '';
    }
  }

  function highlightServerValidation(details) {
    details.forEach((detail) => {
      const path = typeof detail.path === 'string' ? detail.path : '';
      const message = detail.message || 'Invalid value.';
      highlightPathError(path, message);
    });
  }

  function highlightPathError(path, message) {
    if (!path || !manualEditorSections) return;
    const normalised = path.replace(/\[(\d+)\]/g, '.$1');
    const parts = normalised.split('.').filter(Boolean);
    if (!parts.length) return;
    const root = parts.shift();
    if (root === 'metadata' || root === 'metrics') {
      const key = parts.join('.');
      const section = manualEditorSections.querySelector(`.json-editor-list[data-section="${root}"]`);
      if (!section) return;
      const rows = Array.from(section.querySelectorAll('[data-editor-row]'));
      rows.forEach((row) => {
        const input = row.querySelector('[data-editor-field="key"]');
        if (input && input.value.trim() === key) {
          showRowError(row, message);
        }
      });
      return;
    }
    if (root === 'transactions') {
      const index = Number(parts.shift());
      const key = parts.join('.');
      const card = manualEditorSections.querySelector(`[data-editor-transaction-index="${index}"]`);
      if (!card) return;
      const rows = Array.from(card.querySelectorAll('[data-editor-row]'));
      rows.forEach((row) => {
        const input = row.querySelector('[data-editor-field="key"]');
        if (input && input.value.trim() === key) {
          showRowError(row, message);
        }
      });
      return;
    }
    if (root === 'narrative') {
      const index = Number(parts.shift());
      const items = manualEditorSections.querySelectorAll('[data-editor-narrative-item]');
      const item = items[index];
      if (item) {
        item.classList.add('has-error');
        const error = item.querySelector('[data-editor-error]');
        if (error) error.textContent = message;
      }
    }
  }

  function updateTransactionIndexes() {
    const list = manualEditorSections?.querySelector('[data-editor-transactions]');
    if (!list) return;
    Array.from(list.querySelectorAll('[data-editor-transaction]')).forEach((card, index) => {
      card.dataset.editorTransactionIndex = String(index);
      const title = card.querySelector('.json-editor-transaction__title');
      if (title) title.textContent = `Transaction ${index + 1}`;
    });
  }

>>>>>>> 1f172d01
  function injectTrimModalStyles() {
    if (trimModalStylesInjected) return;
    trimModalStylesInjected = true;
    const style = document.createElement('style');
    style.textContent = `
      .vault-trim-modal { position: fixed; inset: 0; display: none; align-items: center; justify-content: center; padding: 24px; background: var(--viewer-overlay, rgba(15, 23, 42, 0.45)); z-index: 1250; }
      .vault-trim-modal.is-visible { display: flex; }
      .vault-trim-modal__dialog { position: relative; width: min(520px, 100%); max-height: min(90vh, 640px); background: var(--viewer-bg, rgba(255, 255, 255, 0.98)); color: var(--bs-body-color, #0f172a); border-radius: var(--vault-radius, 18px); border: 1px solid var(--vault-border, rgba(15, 23, 42, 0.08)); box-shadow: var(--vault-shadow, 0 16px 48px rgba(15, 23, 42, 0.12)); display: flex; flex-direction: column; outline: none; }
      .vault-trim-modal__header { display: flex; align-items: center; justify-content: space-between; gap: 12px; padding: 16px 20px; border-bottom: 1px solid rgba(15, 23, 42, 0.08); }
      .vault-trim-modal__title { margin: 0; font-size: 1rem; font-weight: 600; }
      .vault-trim-modal__close { border: none; background: transparent; color: inherit; font-size: 1.5rem; line-height: 1; padding: 4px; cursor: pointer; }
      .vault-trim-modal__close:focus-visible { outline: 2px solid var(--vault-accent, #6759ff); outline-offset: 2px; }
      .vault-trim-modal__form { display: flex; flex-direction: column; flex: 1; min-height: 0; }
      .vault-trim-modal__body { padding: 16px 20px; display: flex; flex-direction: column; gap: 12px; flex: 1; overflow: hidden; }
      .vault-trim-modal__description { margin: 0; font-size: 0.9rem; color: var(--viewer-muted, rgba(15, 23, 42, 0.7)); }
      .vault-trim-modal__meta { margin: 0; font-size: 0.85rem; color: var(--viewer-muted, rgba(15, 23, 42, 0.6)); }
      .vault-trim-modal__loading { margin: 0; font-size: 0.85rem; color: var(--viewer-muted, rgba(15, 23, 42, 0.6)); }
      .vault-trim-modal__error { margin: 0; font-size: 0.85rem; color: var(--light-red, #ef4444); }
      .vault-trim-modal__pages { flex: 1; display: grid; grid-template-columns: repeat(auto-fit, minmax(120px, 1fr)); gap: 8px; padding: 12px; border-radius: 12px; border: 1px solid rgba(15, 23, 42, 0.08); background: rgba(15, 23, 42, 0.03); overflow: auto; min-height: 120px; }
      .vault-trim-modal__page { display: flex; align-items: center; gap: 8px; font-size: 0.9rem; cursor: pointer; }
      .vault-trim-modal__page input { cursor: pointer; }
      .vault-trim-modal__empty { margin: 0; font-size: 0.85rem; color: var(--viewer-muted, rgba(15, 23, 42, 0.6)); }
      .vault-trim-modal__footer { display: flex; justify-content: flex-end; gap: 12px; padding: 16px 20px; border-top: 1px solid rgba(15, 23, 42, 0.08); }
      @media (max-width: 600px) { .vault-trim-modal { padding: 16px; } .vault-trim-modal__dialog { width: 100%; max-height: 100vh; } }
    `;
    document.head.appendChild(style);
  }

  function ensureTrimModal() {
    if (trimModal) return trimModal;
    injectTrimModalStyles();

    let modal = document.getElementById('vault-trim-modal');
    if (!modal) {
      modal = document.createElement('div');
      modal.className = 'vault-trim-modal';
      modal.id = 'vault-trim-modal';
      modal.setAttribute('aria-hidden', 'true');
      modal.setAttribute('hidden', '');

      const dialog = document.createElement('div');
      dialog.className = 'vault-trim-modal__dialog';
      dialog.setAttribute('role', 'dialog');
      dialog.setAttribute('aria-modal', 'true');
      dialog.setAttribute('aria-labelledby', 'vault-trim-modal-title');
      dialog.setAttribute('aria-describedby', 'vault-trim-modal-description');
      dialog.tabIndex = -1;

      const header = document.createElement('header');
      header.className = 'vault-trim-modal__header';

      const title = document.createElement('h4');
      title.className = 'vault-trim-modal__title';
      title.id = 'vault-trim-modal-title';
      title.textContent = 'Review Trim';

      const closeButton = document.createElement('button');
      closeButton.type = 'button';
      closeButton.className = 'vault-trim-modal__close';
      closeButton.setAttribute('aria-label', 'Close trim review');
      closeButton.textContent = '×';

      header.append(title, closeButton);

      const form = document.createElement('form');
      form.className = 'vault-trim-modal__form';
      form.id = 'vault-trim-modal-form';

      const body = document.createElement('div');
      body.className = 'vault-trim-modal__body';

      const description = document.createElement('p');
      description.className = 'vault-trim-modal__description';
      description.id = 'vault-trim-modal-description';
      description.textContent = 'Choose which pages to keep before processing. Unselected pages will be removed.';

      const meta = document.createElement('p');
      meta.className = 'vault-trim-modal__meta muted';
      meta.hidden = true;

      const loading = document.createElement('p');
      loading.className = 'vault-trim-modal__loading muted';
      loading.hidden = true;
      loading.textContent = 'Loading page suggestions…';

      const error = document.createElement('p');
      error.className = 'vault-trim-modal__error';
      error.hidden = true;

      const pages = document.createElement('div');
      pages.className = 'vault-trim-modal__pages';

      body.append(description, meta, loading, error, pages);

      const footer = document.createElement('footer');
      footer.className = 'vault-trim-modal__footer';

      const cancelButton = document.createElement('button');
      cancelButton.type = 'button';
      cancelButton.className = 'btn btn-outline-secondary vault-trim-modal__cancel';
      cancelButton.textContent = 'Cancel';

      const applyButton = document.createElement('button');
      applyButton.type = 'submit';
      applyButton.className = 'btn btn-primary vault-trim-modal__apply';
      applyButton.textContent = 'Apply & Queue';
      applyButton.disabled = true;

      footer.append(cancelButton, applyButton);
      form.append(body, footer);
      dialog.append(header, form);
      modal.appendChild(dialog);
      document.body.appendChild(modal);
    }

    trimModal = modal;
    trimModalDialog = modal.querySelector('.vault-trim-modal__dialog');
    if (trimModalDialog && !trimModalDialog.hasAttribute('tabindex')) {
      trimModalDialog.tabIndex = -1;
    }
    trimModalTitle = modal.querySelector('.vault-trim-modal__title');
    trimModalMeta = modal.querySelector('.vault-trim-modal__meta');
    trimModalList = modal.querySelector('.vault-trim-modal__pages');
    trimModalLoading = modal.querySelector('.vault-trim-modal__loading');
    trimModalError = modal.querySelector('.vault-trim-modal__error');
    trimModalForm = modal.querySelector('.vault-trim-modal__form');
    trimModalApply = modal.querySelector('.vault-trim-modal__apply') || modal.querySelector('.vault-trim-modal__form button[type="submit"]');
    trimModalCancel = modal.querySelector('.vault-trim-modal__cancel');
    trimModalClose = modal.querySelector('.vault-trim-modal__close');

    if (!modal.dataset.trimInitialised) {
      modal.addEventListener('click', (event) => {
        if (event.target === modal) {
          hideTrimModal();
        }
      });
      if (trimModalCancel) {
        trimModalCancel.addEventListener('click', (event) => {
          event.preventDefault();
          hideTrimModal();
        });
      }
      if (trimModalClose) {
        trimModalClose.addEventListener('click', (event) => {
          event.preventDefault();
          hideTrimModal();
        });
      }
      if (trimModalForm) {
        trimModalForm.addEventListener('submit', (event) => {
          event.preventDefault();
          submitTrimReview();
        });
      }
      modal.dataset.trimInitialised = 'true';
    }

    return modal;
  }

  function updateTrimModalMeta() {
    if (!trimModalMeta) return;
    const file = trimReviewState.file;
    const raw = ensureObject(file?.raw);
    const parts = [];
    const docParts = [];
    if (file?.title) docParts.push(file.title);
    if (file?.subtitle) docParts.push(file.subtitle);
    if (!docParts.length && raw?.originalName) docParts.push(raw.originalName);
    if (!docParts.length && file?.originalName) docParts.push(file.originalName);
    if (docParts.length) {
      parts.push(docParts.join(' — '));
    }
    const pageCount = trimReviewState.pageCount;
    if (pageCount) {
      parts.push(`${pageCount} page${pageCount === 1 ? '' : 's'}`);
    }
    const keptCount = trimReviewState.keptPages instanceof Set ? trimReviewState.keptPages.size : 0;
    if (keptCount) {
      parts.push(`Keeping ${keptCount} page${keptCount === 1 ? '' : 's'}`);
    }
    trimModalMeta.textContent = parts.join(' • ');
    trimModalMeta.hidden = parts.length === 0;
  }

  function updateTrimModalApplyState() {
    if (trimModalApply) {
      trimModalApply.disabled = trimReviewState.keptPages.size === 0 || trimReviewState.isSubmitting;
    }
    if (trimModalError && trimModalError.dataset && trimModalError.dataset.trimContext === 'selection' && trimReviewState.keptPages.size > 0) {
      trimModalError.hidden = true;
      trimModalError.textContent = '';
      trimModalError.dataset.trimContext = '';
    }
  }

  function renderTrimModalPages() {
    if (!trimModalList) return;
    trimModalList.innerHTML = '';
    if (!(trimReviewState.keptPages instanceof Set)) {
      trimReviewState.keptPages = new Set();
    }
    const { pageCount, keptPages } = trimReviewState;
    if (!pageCount || pageCount < 1) {
      const empty = document.createElement('p');
      empty.className = 'vault-trim-modal__empty';
      empty.textContent = 'Page information unavailable.';
      trimModalList.appendChild(empty);
      updateTrimModalApplyState();
      updateTrimModalMeta();
      return;
    }

    for (let page = 1; page <= pageCount; page += 1) {
      const label = document.createElement('label');
      label.className = 'vault-trim-modal__page';

      const checkbox = document.createElement('input');
      checkbox.type = 'checkbox';
      checkbox.value = String(page);
      checkbox.checked = keptPages.has(page);
      checkbox.addEventListener('change', () => {
        if (checkbox.checked) {
          keptPages.add(page);
        } else {
          keptPages.delete(page);
        }
        updateTrimModalMeta();
        updateTrimModalApplyState();
      });

      const caption = document.createElement('span');
      caption.textContent = `Page ${page}`;

      label.append(checkbox, caption);
      trimModalList.appendChild(label);
    }

    updateTrimModalMeta();
    updateTrimModalApplyState();
  }

  function focusFirstTrimCheckbox() {
    if (!trimModalList) return;
    const target =
      trimModalList.querySelector('input[type="checkbox"]:checked') ||
      trimModalList.querySelector('input[type="checkbox"]');
    if (target && typeof target.focus === 'function') {
      requestAnimationFrame(() => {
        try {
          target.focus();
        } catch (error) {
          console.warn('Failed to focus trim checkbox', error);
        }
      });
    }
  }

  async function prepareTrimReviewData(file, docId) {
    const resolvedFile = findViewerFileByDocId(docId) || file;
    if (!resolvedFile) {
      throw new Error('Document unavailable for trim review.');
    }
    const meta = ensureFileMeta(resolvedFile);

    let pageCount = pickFirstNumber([
      meta.page_count_original,
      meta.pageCountOriginal,
      meta.originalPageCount,
      meta.original_page_count,
      meta.page_count,
      meta.pageCount,
      meta.total_pages,
      meta.totalPages,
    ]);

    let keptPages = normalisePageNumbers(
      meta.pages_kept ?? meta.pagesKept ?? meta.keptPages ?? meta.trim_pages_kept ?? meta.trimPagesKept ?? meta.pages
    );

    if ((!pageCount || !keptPages.length) && docId) {
      const { trim } = await requestAutoTrim(resolvedFile, docId);
      const refreshedMeta = ensureFileMeta(resolvedFile);
      pageCount =
        pickFirstNumber([
          refreshedMeta.page_count_original,
          refreshedMeta.pageCountOriginal,
          refreshedMeta.originalPageCount,
          refreshedMeta.original_page_count,
          trim?.originalPageCount,
          trim?.page_count_original,
        ]) || pageCount;
      const updatedPages =
        refreshedMeta.pages_kept ??
        refreshedMeta.pagesKept ??
        refreshedMeta.keptPages ??
        trim?.keptPages ??
        trim?.pages_kept;
      keptPages = normalisePageNumbers(updatedPages);
      renderViewerFiles();
      queueRefresh();
    }

    if (keptPages.length) {
      const maxPage = Math.max(...keptPages);
      if (!pageCount || maxPage > pageCount) {
        pageCount = maxPage;
      }
    }

    if (!pageCount) {
      const fallbackCount = pickFirstNumber([
        meta.page_count_trimmed,
        meta.pageCountTrimmed,
        meta.pages_total,
        meta.pagesTotal,
      ]);
      if (fallbackCount) pageCount = fallbackCount;
    }

    if (!pageCount) {
      throw new Error('Page information unavailable for this document.');
    }

    if (!keptPages.length) {
      keptPages = Array.from({ length: pageCount }, (_, index) => index + 1);
    }

    return { file: resolvedFile, pageCount, keptPages };
  }

  function hideTrimModal() {
    if (!trimModal) return;
    trimModal.classList.remove('is-visible');
    trimModal.setAttribute('aria-hidden', 'true');
    trimModal.setAttribute('hidden', '');
    if (trimModalForm) {
      trimModalForm.hidden = true;
    }
    if (trimModalLoading) {
      trimModalLoading.hidden = true;
    }
    if (trimModalError) {
      trimModalError.hidden = true;
      trimModalError.textContent = '';
      if (trimModalError.dataset) trimModalError.dataset.trimContext = '';
    }
    if (trimModalMeta) {
      trimModalMeta.hidden = true;
      trimModalMeta.textContent = '';
    }
    if (trimModalList) {
      trimModalList.innerHTML = '';
    }
    trimReviewState.docId = null;
    trimReviewState.file = null;
    trimReviewState.pageCount = 0;
    trimReviewState.keptPages = new Set();
    trimReviewState.isLoading = false;
    trimReviewState.isSubmitting = false;
    const returnTarget = trimModalReturnFocus;
    trimModalReturnFocus = null;
    if (returnTarget && typeof returnTarget.focus === 'function') {
      requestAnimationFrame(() => {
        try {
          returnTarget.focus();
        } catch (error) {
          console.warn('Failed to restore focus after closing trim review', error);
        }
      });
    }
  }

  async function openTrimReview(file, trigger) {
    if (trimReviewState.isLoading) return;
    const docId = resolveDocId(file);
    if (!docId) {
      window.alert('Unable to review trim because the document identifier is unavailable.');
      return;
    }

    const modal = ensureTrimModal();
    if (!modal) {
      window.alert('Trim review unavailable right now.');
      return;
    }

    trimReviewState.isLoading = true;
    trimReviewState.docId = docId;
    trimReviewState.file = findViewerFileByDocId(docId) || file;
    trimReviewState.pageCount = 0;
    trimReviewState.keptPages = new Set();
    trimReviewState.isSubmitting = false;

    trimModalReturnFocus = trigger || document.activeElement || null;

    if (trimModalTitle) {
      trimModalTitle.textContent = 'Review Trim';
    }
    if (trimModalError) {
      trimModalError.hidden = true;
      trimModalError.textContent = '';
      if (trimModalError.dataset) trimModalError.dataset.trimContext = '';
    }
    if (trimModalLoading) {
      trimModalLoading.hidden = false;
      trimModalLoading.textContent = 'Loading page suggestions…';
    }
    if (trimModalForm) {
      trimModalForm.hidden = true;
    }
    if (trimModalApply) {
      trimModalApply.disabled = true;
    }
    if (trimModalCancel) {
      trimModalCancel.disabled = false;
    }
    if (trimModalMeta) {
      trimModalMeta.textContent = '';
      trimModalMeta.hidden = true;
    }

    updateTrimModalMeta();

    modal.classList.add('is-visible');
    modal.removeAttribute('hidden');
    modal.setAttribute('aria-hidden', 'false');
    if (trimModalDialog) {
      trimModalDialog.focus();
    }

    try {
      const { file: resolvedFile, pageCount, keptPages } = await prepareTrimReviewData(trimReviewState.file, docId);
      trimReviewState.file = resolvedFile;
      trimReviewState.pageCount = pageCount;
      trimReviewState.keptPages = new Set(keptPages);
      if (trimModalLoading) {
        trimModalLoading.hidden = true;
      }
      if (trimModalForm) {
        trimModalForm.hidden = false;
      }
      renderTrimModalPages();
      focusFirstTrimCheckbox();
    } catch (error) {
      console.error('Failed to load trim review data', error);
      if (trimModalLoading) {
        trimModalLoading.hidden = true;
      }
      if (trimModalError) {
        trimModalError.textContent = error.message || 'Unable to load trim suggestions right now.';
        trimModalError.hidden = false;
        if (trimModalError.dataset) trimModalError.dataset.trimContext = 'load';
      }
      updateTrimModalApplyState();
    } finally {
      trimReviewState.isLoading = false;
    }
  }

  async function submitTrimReview() {
    if (trimReviewState.isSubmitting) return;
    const docId = trimReviewState.docId;
    if (!docId) {
      hideTrimModal();
      return;
    }
    const kept = Array.from(trimReviewState.keptPages).sort((a, b) => a - b);
    if (!kept.length) {
      if (trimModalError) {
        trimModalError.textContent = 'Select at least one page to keep.';
        trimModalError.hidden = false;
        if (trimModalError.dataset) trimModalError.dataset.trimContext = 'selection';
      }
      updateTrimModalApplyState();
      return;
    }

    const file = findViewerFileByDocId(docId) || trimReviewState.file;
    if (!file) {
      if (trimModalError) {
        trimModalError.textContent = 'Document unavailable for trim review.';
        trimModalError.hidden = false;
        if (trimModalError.dataset) trimModalError.dataset.trimContext = 'apply';
      }
      return;
    }

    trimReviewState.isSubmitting = true;
    if (trimModalError) {
      trimModalError.hidden = true;
      trimModalError.textContent = '';
      if (trimModalError.dataset) trimModalError.dataset.trimContext = '';
    }
    const restore = trimModalApply ? withButtonSpinner(trimModalApply, 'Applying…') : () => {};
    if (trimModalCancel) {
      trimModalCancel.disabled = true;
    }

    try {
      const response = await apiFetch('/trim/apply', {
        method: 'POST',
        headers: { 'Content-Type': 'application/json' },
        body: JSON.stringify({ docId, keptPages: kept }),
      });
      const payload = await response.json().catch(() => null);
      if (!response.ok || !payload?.ok) {
        throw new Error(payload?.error || 'Unable to apply trim');
      }

      const pageCount = trimReviewState.pageCount || (kept.length ? Math.max(...kept) : null);
      const metaUpdates = {
        pages_kept: kept,
        trim_required: false,
        trim_review_state: 'completed',
      };
      if (pageCount) {
        metaUpdates.page_count_original = pageCount;
      }

      clearTrimWarning(file);
      applyProcessingUpdate(file, {
        meta: metaUpdates,
        ui: { warning: false },
      });
      renderViewerFiles();
      queueRefresh();

      const processResponse = await apiFetch('/process', {
        method: 'POST',
        headers: { 'Content-Type': 'application/json' },
        body: JSON.stringify({ docId }),
      });
      const processPayload = await processResponse.json().catch(() => null);
      if (!processResponse.ok || !processPayload?.ok) {
        throw new Error(processPayload?.error || 'Unable to queue processing');
      }

      applyProcessingUpdate(file, {
        status: 'processing',
        processing: {
          provider: 'docupipe',
          stdJobId: processPayload.stdJobId,
          standardizationId: processPayload.standardizationId,
          startedAt: new Date().toISOString(),
        },
      });
      renderViewerFiles();
      queueRefresh();
      startProcessingPoll(docId);
      hideTrimModal();
    } catch (error) {
      console.error('Failed to apply trim selection', error);
      if (trimModalError) {
        trimModalError.textContent = error.message || 'Unable to apply trim right now.';
        trimModalError.hidden = false;
        if (trimModalError.dataset) trimModalError.dataset.trimContext = 'apply';
      }
    } finally {
      trimReviewState.isSubmitting = false;
      restore();
      if (trimModalCancel) {
        trimModalCancel.disabled = false;
      }
    }
  }

  async function deleteViewerFile(fileId) {
    if (!fileId) return;
    const confirmed = window.confirm('Are you sure you want to delete this document? This action cannot be undone.');
    if (!confirmed) return;
    try {
      const response = await apiFetch(`/files/${encodeURIComponent(fileId)}`, { method: 'DELETE' });
      if (response.status === 401) {
        handleUnauthorised('Please sign in again to delete documents.');
        return;
      }
      if (!response.ok) {
        const text = await safeJson(response);
        throw new Error(text?.error || 'Delete failed');
      }
      state.viewer.files = state.viewer.files.filter((file) => file.fileId !== fileId);
      if (state.viewer.selectedFileId === fileId) {
        state.viewer.selectedFileId = null;
        if (viewerFrame) viewerFrame.src = 'about:blank';
        if (viewerEmpty) {
          viewerEmpty.style.display = '';
          viewerEmpty.textContent = 'Select a file to see the preview and actions.';
        }
      }
      renderViewerFiles();
      queueRefresh();
    } catch (error) {
      console.error('Failed to delete file', error);
      window.alert(error.message || 'Unable to delete file right now.');
    }
  }

  function buildViewerFileCard(file) {
    const card = document.createElement('article');
    card.className = 'viewer__file';
    card.dataset.fileId = file.fileId;
    if (state.viewer.selectedFileId === file.fileId) {
      card.classList.add('is-selected');
    }

    const raw = ensureObject(file.raw);
    file.raw = raw;
    const processing = normaliseProcessingState(file.processingInfo || raw.processing || file.processing || {}, 'idle');
    file.processingInfo = processing;
    file.processingStatus = processing.status;
    file.processing = processing.status;
    const docId = resolveDocId(file);
    if (docId) {
      card.dataset.docId = docId;
    }
    const docClass = resolveDocClass(file);
    const hasWarning = docHasWarning(file);

    const header = document.createElement('div');
    header.className = 'viewer__file-header';
    const titleGroup = document.createElement('div');
    titleGroup.className = 'viewer__file-titles';
    const title = document.createElement('h4');
    title.className = 'viewer__file-title';
    title.textContent = file.title || 'Document';
    titleGroup.appendChild(title);
    if (file.subtitle) {
      const subtitle = document.createElement('span');
      subtitle.className = 'viewer__file-subtitle muted';
      subtitle.textContent = file.subtitle;
      titleGroup.appendChild(subtitle);
    }
    header.appendChild(titleGroup);

    const statusGroup = document.createElement('div');
    statusGroup.className = 'viewer__file-status';
    statusGroup.appendChild(createStatusIndicator('Processing status', processing));
    if (hasWarning) {
      const warningIcon = document.createElement('i');
      warningIcon.className = 'bi bi-exclamation-triangle-fill viewer__file-warning';
      warningIcon.setAttribute('role', 'button');
      warningIcon.setAttribute('aria-label', 'Long document — review trim before processing');
      warningIcon.title = 'Long document — review trim before processing';
      warningIcon.tabIndex = 0;
      warningIcon.addEventListener('click', (event) => {
        event.preventDefault();
        event.stopPropagation();
        openTrimReview(file, warningIcon);
      });
      warningIcon.addEventListener('keydown', (event) => {
        if (event.key !== 'Enter' && event.key !== ' ') return;
        event.preventDefault();
        event.stopPropagation();
        openTrimReview(file, warningIcon);
      });
      statusGroup.appendChild(warningIcon);
    }
    header.appendChild(statusGroup);
    card.appendChild(header);

    if (Array.isArray(file.summary) && file.summary.length) {
      const meta = document.createElement('div');
      meta.className = 'viewer__file-meta';
      file.summary.forEach((entry) => {
        const block = document.createElement('div');
        const label = document.createElement('strong');
        label.textContent = entry.label;
        const value = document.createElement('span');
        value.textContent = entry.value != null && entry.value !== '' ? entry.value : '—';
        block.append(label, value);
        meta.appendChild(block);
      });
      card.appendChild(meta);
    }

    const actions = document.createElement('div');
    actions.className = 'viewer__file-actions';
    const previewButton = document.createElement('button');
    previewButton.type = 'button';
    previewButton.textContent = 'Preview';
    previewButton.addEventListener('click', (event) => {
      event.preventDefault();
      event.stopPropagation();
      selectViewerFile(file.fileId, { preview: true });
    });
    actions.appendChild(previewButton);

    const canAutoTrim = docClass === 'bank_statement';
    if (canAutoTrim) {
      const autoTrimButton = document.createElement('button');
      autoTrimButton.type = 'button';
      autoTrimButton.textContent = 'Auto-trim';
      if (!docId) {
        autoTrimButton.disabled = true;
        autoTrimButton.title = 'Document identifier unavailable for trimming.';
      }
      autoTrimButton.addEventListener('click', async (event) => {
        event.preventDefault();
        event.stopPropagation();
        if (!docId) {
          window.alert('Unable to trim this document because it is missing an identifier.');
          return;
        }
        const restore = withButtonSpinner(autoTrimButton, 'Auto-trimming…');
        try {
          await requestAutoTrim(file, docId);
          renderViewerFiles();
          queueRefresh();
        } catch (error) {
          console.error('Auto-trim failed', error);
          window.alert(error.message || 'Unable to auto-trim this document right now.');
        } finally {
          restore();
        }
      });
      actions.appendChild(autoTrimButton);
    }

    if (hasWarning) {
      const reviewTrimButton = document.createElement('button');
      reviewTrimButton.type = 'button';
      reviewTrimButton.textContent = 'Review Trim';
      reviewTrimButton.addEventListener('click', (event) => {
        event.preventDefault();
        event.stopPropagation();
        openTrimReview(file, reviewTrimButton);
      });
      actions.appendChild(reviewTrimButton);
    }

    const processableClasses = new Set(['bank_statement', 'payslip']);
    if (processableClasses.has(docClass)) {
      const processButton = document.createElement('button');
      processButton.type = 'button';
      processButton.textContent = processing.status === 'processing' ? 'Processing…' : 'Process';
      if (!docId) {
        processButton.disabled = true;
        processButton.title = 'Document identifier unavailable for processing.';
      }
      if (processing.status === 'processing') {
        processButton.disabled = true;
      }
      processButton.addEventListener('click', async (event) => {
        event.preventDefault();
        event.stopPropagation();
        if (!docId) {
          window.alert('Unable to process this document because it is missing an identifier.');
          return;
        }
        const restore = withButtonSpinner(processButton, 'Processing…');
        try {
          const response = await apiFetch('/process', {
            method: 'POST',
            headers: { 'Content-Type': 'application/json' },
            body: JSON.stringify({ docId }),
          });
          const payload = await response.json().catch(() => null);
          if (!response.ok || !payload?.ok) {
            throw new Error(payload?.error || 'Process failed');
          }
          applyProcessingUpdate(file, {
            status: 'processing',
            processing: {
              stdJobId: payload.stdJobId,
              standardizationId: payload.standardizationId,
              startedAt: new Date().toISOString(),
            },
          });
          renderViewerFiles();
          queueRefresh();
          startProcessingPoll(docId);
        } catch (error) {
          console.error('Processing failed', error);
          window.alert(error.message || 'Unable to process this document right now.');
        } finally {
          restore();
        }
      });
      actions.appendChild(processButton);
    }

    const editDataButton = document.createElement('button');
    editDataButton.type = 'button';
    editDataButton.textContent = 'Edit data';
    if (!docId) {
      editDataButton.disabled = true;
      editDataButton.title = 'Document identifier unavailable for editing.';
    }
    editDataButton.addEventListener('click', (event) => {
      event.preventDefault();
      event.stopPropagation();
      openManualJsonEditor(file, editDataButton);
    });
    actions.appendChild(editDataButton);

    const processedJsonButton = document.createElement('button');
    processedJsonButton.type = 'button';
    processedJsonButton.textContent = 'Processed JSON';
    if (processing.status !== 'completed' || !docId) {
      processedJsonButton.disabled = true;
      processedJsonButton.title = 'Available after processing completes.';
    }
    processedJsonButton.addEventListener('click', (event) => {
      event.preventDefault();
      event.stopPropagation();
      showProcessedJson(file, processedJsonButton);
    });
    actions.appendChild(processedJsonButton);

    const downloadButton = document.createElement('button');
    downloadButton.type = 'button';
    downloadButton.textContent = 'Download';
    downloadButton.addEventListener('click', async (event) => {
      event.preventDefault();
      event.stopPropagation();
      try {
        const response = await authFetch(`${API_BASE}/files/${encodeURIComponent(file.fileId)}/download`);
        if (response.status === 401) {
          handleUnauthorised('Please sign in again to download documents.');
          return;
        }
        if (!response.ok) {
          const text = await response.text().catch(() => '');
          throw new Error(text || 'Download failed');
        }
        const blob = await response.blob();
        const url = URL.createObjectURL(blob);
        const anchor = document.createElement('a');
        anchor.href = url;
        const fallbackName = file.title || file.fileId || 'document';
        anchor.download = `${fallbackName.replace(/[^\w. -]+/g, '_')}.pdf`;
        document.body.appendChild(anchor);
        anchor.click();
        anchor.remove();
        setTimeout(() => URL.revokeObjectURL(url), 1500);
      } catch (error) {
        console.error('Failed to download document', error);
        window.alert(error.message || 'Unable to download this document right now.');
      }
    });
    actions.appendChild(downloadButton);

    if (jsonTestEnabled && (!docId || processing.status !== 'completed')) {
      const debugJsonButton = document.createElement('button');
      debugJsonButton.type = 'button';
      debugJsonButton.textContent = 'Debug JSON';
      debugJsonButton.addEventListener('click', (event) => {
        event.preventDefault();
        event.stopPropagation();
        showJsonForFile(file, debugJsonButton);
      });
      actions.appendChild(debugJsonButton);
    }

    const deleteButton = document.createElement('button');
    deleteButton.type = 'button';
    deleteButton.textContent = 'Delete';
    deleteButton.addEventListener('click', (event) => {
      event.stopPropagation();
      deleteViewerFile(file.fileId);
    });
    actions.appendChild(deleteButton);
    card.appendChild(actions);

    const uiMessages = Array.isArray(raw.ui?.messages) ? raw.ui.messages.filter((msg) => typeof msg === 'string' && msg.trim()) : [];
    if (uiMessages.length) {
      const messageBox = document.createElement('div');
      messageBox.className = 'viewer__file-messages';
      uiMessages.forEach((msg) => {
        const line = document.createElement('p');
        line.textContent = msg;
        messageBox.appendChild(line);
      });
      card.appendChild(messageBox);
    }

    if (processing.status === 'awaiting_manual_json' || raw.processing?.requiresManualFields) {
      const alertBox = document.createElement('div');
      alertBox.className = 'viewer__file-alert';
      const titleLine = document.createElement('strong');
      titleLine.textContent = 'More details needed';
      const bodyLine = document.createElement('span');
      bodyLine.textContent = 'We could not extract everything from this document. Use “Edit data” to fill in the missing values.';
      alertBox.append(titleLine, bodyLine);
      card.appendChild(alertBox);
    }

    const details = document.createElement('div');
    details.className = 'viewer__file-details';
    if (Array.isArray(file.details) && file.details.length) {
      file.details.forEach((entry) => {
        const block = document.createElement('div');
        const label = document.createElement('strong');
        label.textContent = entry.label;
        const value = document.createElement('span');
        value.textContent = entry.value != null && entry.value !== '' ? entry.value : '—';
        block.append(label, value);
        details.appendChild(block);
      });
    }
    if (file.isExpanded) {
      details.classList.add('is-expanded');
    }
    card.appendChild(details);

    card.addEventListener('click', () => {
      file.isExpanded = !file.isExpanded;
      details.classList.toggle('is-expanded', file.isExpanded);
      selectViewerFile(file.fileId, { preview: false });
    });

    return card;
  }

  function renderViewerFiles() {
    if (!viewerList) return;
    viewerList.innerHTML = '';
    const files = Array.isArray(state.viewer.files) ? state.viewer.files : [];
    if (!files.length) {
      const empty = document.createElement('p');
      empty.className = 'muted';
      empty.textContent = 'No documents available yet.';
      viewerList.appendChild(empty);
      if (viewerEmpty) {
        viewerEmpty.style.display = '';
        viewerEmpty.textContent = 'Upload a document to see it here.';
      }
      return;
    }
    files.forEach((file) => {
      viewerList.appendChild(buildViewerFileCard(file));
    });
    renderViewerSelection();
    if (viewerEmpty) {
      viewerEmpty.style.display = state.viewer.selectedFileId ? 'none' : '';
      if (!state.viewer.selectedFileId) {
        viewerEmpty.textContent = 'Select a file to see the preview and actions.';
      }
    }
  }

  function showViewer({ type, title, subtitle, files }) {
    if (!viewerRoot) return;
    state.viewer.type = type;
    state.viewer.context = { title, subtitle };
    state.viewer.files = Array.isArray(files) ? files : [];
    state.viewer.selectedFileId = null;
    viewerRoot.setAttribute('aria-hidden', 'false');
    if (viewerTitle) viewerTitle.textContent = title || 'Documents';
    if (viewerSubtitle) viewerSubtitle.textContent = subtitle || '';
    renderViewerFiles();
  }

  function persistState() {
    if (typeof localStorage === 'undefined') return;
    try {
      const sessionsPayload = Array.from(state.sessions.entries()).map(([sessionId, session]) => ({
        sessionId,
        files: Array.from(session.files.values()).map((file) => ({
          fileId: file.fileId,
          originalName: file.originalName,
          upload: file.upload,
          processing: file.processing,
          state: file.state,
          classification: file.classification || null,
          message: file.message || '',
        })),
        rejected: Array.isArray(session.rejected)
          ? session.rejected.map((entry) => ({ originalName: entry.originalName, reason: entry.reason }))
          : [],
      }));
      if (sessionsPayload.length) {
        localStorage.setItem(STORAGE_KEY, JSON.stringify({ sessions: sessionsPayload }));
      } else {
        localStorage.removeItem(STORAGE_KEY);
      }
    } catch (error) {
      console.warn('Failed to persist vault sessions', error);
    }
  }

  function restoreSessionsFromStorage() {
    if (typeof localStorage === 'undefined') return;
    try {
      const raw = localStorage.getItem(STORAGE_KEY);
      if (!raw) return;
      const data = JSON.parse(raw);
      if (!data || !Array.isArray(data.sessions)) return;
      data.sessions.forEach((entry) => {
        if (!entry || !entry.sessionId) return;
        const session = upsertSession(entry.sessionId);
        session.rejected = Array.isArray(entry.rejected)
          ? entry.rejected.map((item) => ({ originalName: item.originalName, reason: item.reason }))
          : [];
        if (Array.isArray(entry.files)) {
          entry.files.forEach((file) => {
            if (!file || !file.fileId) return;
            const record = normaliseFileRecord(entry.sessionId, {
              fileId: file.fileId,
              originalName: file.originalName,
              upload: file.upload || 'queued',
              processing: file.processing || file.state || 'queued',
              state: file.state || file.processing || 'queued',
              classification: file.classification || null,
              message: file.message || '',
            });
            session.files.set(file.fileId, record);
          });
        }
      });
      renderSessionPanel();
      queueStatusPolling();
    } catch (error) {
      console.warn('Failed to restore vault sessions', error);
    }
  }

  function beginPlaceholder({ phase }) {
    if (!phase) return null;
    const id = (typeof crypto !== 'undefined' && typeof crypto.randomUUID === 'function')
      ? crypto.randomUUID()
      : `placeholder-${Date.now()}-${Math.random().toString(16).slice(2)}`;
    state.placeholders.set(id, { phase, total: 1, completed: 0 });
    updateProgressUI();
    return id;
  }

  function completePlaceholder(id) {
    if (!id) return;
    const placeholder = state.placeholders.get(id);
    if (placeholder) {
      placeholder.completed = placeholder.total || 1;
    }
    state.placeholders.delete(id);
    updateProgressUI();
  }

  function stopPolling() {
    if (state.timers.uploads) {
      clearInterval(state.timers.uploads);
      state.timers.uploads = null;
    }
    if (state.timers.tiles) {
      clearInterval(state.timers.tiles);
      state.timers.tiles = null;
    }
    if (state.timers.lists) {
      clearInterval(state.timers.lists);
      state.timers.lists = null;
    }
  }

  function handleUnauthorised(message) {
    if (unauthorised) return;
    unauthorised = true;
    stopPolling();
    showError(message || 'Your session has expired. Please sign in again.');
    if (window.Auth && typeof Auth.enforce === 'function') {
      Auth.enforce({ validateWithServer: true }).catch(() => {});
    }
  }

  async function apiFetch(path, options) {
    const response = await authFetch(`${API_BASE}${path}`, options);
    if (response.status === 401) {
      handleUnauthorised('Your session has expired. Please sign in again.');
    }
    return response;
  }

  function animateOnce(element, className, { duration = 420 } = {}) {
    return new Promise((resolve) => {
      if (!element) return resolve();

      const cleanup = () => {
        element.removeEventListener('animationend', onEnd);
        element.removeEventListener('transitionend', onEnd);
        element.classList.remove(className);
        clearTimeout(timer);
        resolve();
      };

      const onEnd = (event) => {
        if (event.target !== element) return;
        cleanup();
      };

      const timer = setTimeout(cleanup, duration);
      element.addEventListener('animationend', onEnd);
      element.addEventListener('transitionend', onEnd);
      element.classList.add(className);
    });
  }

  function setSessionReminder(message) {
    if (!sessionReminder) return;
    const text = message && String(message).trim();
    if (text) {
      sessionReminder.hidden = false;
      sessionReminder.textContent = text;
    } else {
      sessionReminder.hidden = true;
      sessionReminder.textContent = '';
    }
  }

  function removeDropzoneHighlight() {
    if (dropzone) {
      dropzone.classList.remove('dropzone--highlight');
    }
  }

  function clearSessionHistory() {
    state.sessions.clear();
    state.files.clear();
    renderSessionPanel();
  }

  function dismissRejected(sessionId, index) {
    const session = state.sessions.get(sessionId);
    if (!session || !Array.isArray(session.rejected)) return;
    if (index < 0 || index >= session.rejected.length) return;
    session.rejected.splice(index, 1);
    if (session.rejected.length === 0 && (!session.files || session.files.size === 0)) {
      state.sessions.delete(sessionId);
    }
    renderSessionPanel();
    setSessionReminder('');
    removeDropzoneHighlight();
  }

  function promptRetryUpload(originalName) {
    if (!fileInput || !dropzone) return;
    const name = originalName && String(originalName).trim();
    const label = name ? `Select a replacement for “${name}”.` : 'Select a replacement document to try again.';
    setSessionReminder(label);
    dropzone.classList.add('dropzone--highlight');
    window.setTimeout(() => {
      if (!fileInput.isConnected) return;
      try { fileInput.focus(); } catch {}
      try { fileInput.click(); } catch {}
    }, 20);
  }

  function renderSessionPanel() {
    if (!(sessionRows && sessionEmpty)) return;
    sessionRows.innerHTML = '';
    let rowCount = 0;
    for (const [sessionId, session] of state.sessions.entries()) {
      for (const file of session.files.values()) {
        rowCount += 1;
        sessionRows.appendChild(renderFileRow(file));
      }
      session.rejected.forEach((entry, index) => {
        rowCount += 1;
        sessionRows.appendChild(renderRejectedRow(sessionId, entry, index));
      });
    }
    if (sessionEmpty) {
      sessionEmpty.hidden = rowCount !== 0;
    }
    if (sessionActions) {
      sessionActions.hidden = rowCount === 0;
    }
    if (rowCount === 0) {
      setSessionReminder('');
    }
    updateProgressUI();
    persistState();
  }

  function renderFileRow(file) {
    const row = document.createElement('article');
    row.className = 'session-row';
    row.setAttribute('role', 'listitem');
    if (file.state) {
      row.dataset.state = file.state;
      if (file.state === 'needs_trim' || file.state === 'awaiting_manual_json' || file.state === 'failed') {
        row.classList.add('session-row--attention');
      }
    }

    const title = document.createElement('div');
    title.className = 'session-row__title';
    const name = document.createElement('strong');
    name.className = 'session-row__name';
    name.textContent = file.originalName || 'Document';
    if (name.textContent) {
      name.title = name.textContent;
    }
    title.appendChild(name);

    const classificationLabel = file.classification?.label || file.classification?.key || '';
    if (classificationLabel) {
      const tag = document.createElement('span');
      tag.className = 'session-row__tag';
      tag.textContent = classificationLabel;
      title.appendChild(tag);
    }

    const uploadIndicator = createStatusIndicator('Upload', file.upload || 'completed');
    const processingIndicator = createStatusIndicator('Processing', file.processing || 'queued');
    const indicators = document.createElement('div');
    indicators.className = 'status-list session-row__statuses';
    indicators.append(uploadIndicator, processingIndicator);

    row.append(title, indicators);

    const parts = [];
    if (file.message) parts.push(file.message);
    if (!parts.length) {
      const statusValue = normaliseStatus(file.processing || file.state, 'queued');
      if (statusValue === 'queued') {
        parts.push('Waiting to start processing.');
      } else if (statusValue === 'processing') {
        parts.push('Processing in progress…');
      } else if (statusValue === 'completed') {
        parts.push('Document processed successfully.');
      } else if (statusValue === 'failed') {
        parts.push('Processing failed.');
      } else if (statusValue === 'idle') {
        parts.push('Upload ready.');
      }
    }
    if (parts.length) {
      const message = document.createElement('p');
      message.className = 'session-row__message';
      message.textContent = parts.join(' ');
      row.appendChild(message);
    }

    return row;
  }

  function renderRejectedRow(sessionId, entry, index) {
    const row = document.createElement('article');
    row.className = 'session-row session-row--attention';
    row.dataset.state = 'failed';
    row.setAttribute('role', 'listitem');

    const title = document.createElement('div');
    title.className = 'session-row__title';
    const name = document.createElement('strong');
    name.className = 'session-row__name';
    name.textContent = entry.originalName || 'Upload rejected';
    if (name.textContent) {
      name.title = name.textContent;
    }
    title.appendChild(name);
    const tag = document.createElement('span');
    tag.className = 'session-row__tag';
    tag.textContent = 'Rejected';
    title.appendChild(tag);

    const indicators = document.createElement('div');
    indicators.className = 'status-list session-row__statuses';
    indicators.appendChild(createStatusIndicator('Upload', 'failed'));
    indicators.appendChild(createStatusIndicator('Processing', 'failed'));

    const message = document.createElement('p');
    message.className = 'session-row__message';
    message.textContent = entry.reason || 'The file could not be uploaded. Please try again.';

    const actions = document.createElement('div');
    actions.className = 'session-row__actions';
    const retryBtn = document.createElement('button');
    retryBtn.type = 'button';
    retryBtn.className = 'btn btn-sm btn-primary';
    retryBtn.textContent = 'Upload again';
    retryBtn.addEventListener('click', () => {
      promptRetryUpload(entry.originalName);
    });
    actions.appendChild(retryBtn);

    const dismissBtn = document.createElement('button');
    dismissBtn.type = 'button';
    dismissBtn.className = 'btn btn-sm btn-outline-secondary';
    dismissBtn.textContent = 'Dismiss';
    dismissBtn.addEventListener('click', () => {
      dismissRejected(sessionId, index);
    });
    actions.appendChild(dismissBtn);

    row.append(title, indicators, message, actions);
    return row;
  }

  // createStatusIndicator defined earlier

  function normaliseFileRecord(sessionId, file) {
    const record = state.files.get(file.fileId) || {
      sessionId,
      fileId: file.fileId,
      upload: 'queued',
      processing: 'queued',
      message: '',
      state: 'queued',
    };
    if (file.originalName) {
      record.originalName = file.originalName;
    }
    if (file.upload) {
      record.upload = normaliseStatus(file.upload, 'completed');
    } else if (!record.upload) {
      record.upload = 'queued';
    }
    if (file.state) {
      record.state = String(file.state);
      record.processing = normaliseStatus(file.state, 'queued');
    } else if (file.processing) {
      record.processing = normaliseStatus(file.processing, 'queued');
    } else if (!record.processing) {
      record.processing = 'queued';
    }
    if (file.classification) {
      record.classification = file.classification;
    }
    if (file.message != null) {
      record.message = file.message;
    } else if (record.message == null) {
      record.message = '';
    }
    if (!record.message) {
      if (record.state === 'needs_trim') {
        record.message = 'Manual trim required before processing.';
      } else if (record.state === 'awaiting_manual_json') {
        record.message = 'Manual JSON input required before processing.';
      }
    }
    state.files.set(file.fileId, record);
    return record;
  }

  function upsertSession(sessionId) {
    if (!state.sessions.has(sessionId)) {
      state.sessions.set(sessionId, { files: new Map(), rejected: [] });
    }
    return state.sessions.get(sessionId);
  }

  function handleUploadResponse(payload) {
    if (!payload) return;
    const sessionId = payload.sessionId
      || ((typeof crypto !== 'undefined' && typeof crypto.randomUUID === 'function')
        ? crypto.randomUUID()
        : `session-${Date.now()}-${Math.random().toString(16).slice(2)}`);
    const session = upsertSession(sessionId);
    if (Array.isArray(payload.files)) {
      payload.files.forEach((file) => {
        if (!file.fileId) return;
        const initialState = file.state || file.processing || 'queued';
        const record = normaliseFileRecord(sessionId, {
          ...file,
          upload: 'completed',
          processing: initialState,
          state: initialState,
        });
        session.files.set(file.fileId, record);
      });
    }
    if (Array.isArray(payload.rejected)) {
      payload.rejected.forEach((entry) => {
        session.rejected.push({ originalName: entry.originalName, reason: entry.reason });
      });
    }
    renderSessionPanel();
    queueStatusPolling();
    queueRefresh();
  }

  function showError(message) {
    sessionRows.innerHTML = '';
    sessionEmpty.style.display = '';
    sessionEmpty.textContent = message;
    hideProgress();
  }

  async function uploadFile(file, { placeholderId } = {}) {
    const formData = new FormData();
    formData.append('file', file, file.name);
    if (state.selectedCollectionId) {
      formData.append('collectionId', state.selectedCollectionId);
    }
    try {
      if (window.Auth && typeof Auth.requireAuth === 'function') {
        await Auth.requireAuth();
      }
      const response = await apiFetch('/upload', { method: 'POST', body: formData });
      if (!response.ok) {
        const text = await safeJson(response);
        const errorMessage = response.status === 401 ? 'Your session has expired. Please sign in again.' : (text?.error || 'Upload failed');
        throw new Error(errorMessage);
      }
      const json = await response.json();
      handleUploadResponse(json);
    } catch (error) {
      console.error('Upload error', error);
      if (error.message && error.message.toLowerCase().includes('sign in')) {
        handleUnauthorised(error.message);
      } else {
        showError(error.message || 'Upload failed');
      }
    } finally {
      completePlaceholder(placeholderId);
    }
  }

  function handleFiles(fileList) {
    if (!fileList || !fileList.length) {
      setSessionReminder('');
      removeDropzoneHighlight();
      return;
    }
    setSessionReminder('');
    Array.from(fileList).forEach((file) => {
      const ext = (file.name || '').toLowerCase();
      if (!(ext.endsWith('.pdf') || ext.endsWith('.zip'))) {
        showError('We only accept PDF or ZIP uploads.');
        removeDropzoneHighlight();
        return;
      }
      const phase = ext.endsWith('.zip') ? 'Extracting zip' : 'Uploading files';
      const placeholderId = beginPlaceholder({ phase });
      uploadFile(file, { placeholderId });
    });
    fileInput.value = '';
    removeDropzoneHighlight();
  }

  function setupDropzone() {
    dropzone.addEventListener('click', () => fileInput.click());
    dropzone.addEventListener('keydown', (event) => {
      if (event.key === 'Enter' || event.key === ' ') {
        event.preventDefault();
        fileInput.click();
      }
    });
    dropzone.addEventListener('dragover', (event) => {
      event.preventDefault();
      dropzone.classList.add('drag-active');
    });
    dropzone.addEventListener('dragleave', () => {
      dropzone.classList.remove('drag-active');
      removeDropzoneHighlight();
    });
    dropzone.addEventListener('drop', (event) => {
      event.preventDefault();
      dropzone.classList.remove('drag-active');
      handleFiles(event.dataTransfer.files);
    });
    fileInput.addEventListener('change', () => handleFiles(fileInput.files));
  }

  if (sessionClearBtn) {
    sessionClearBtn.addEventListener('click', () => {
      if (!state.sessions.size) {
        clearSessionHistory();
        return;
      }
      const confirmClear = window.confirm('Clear upload history? This only removes the queue from this device.');
      if (!confirmClear) return;
      clearSessionHistory();
      setSessionReminder('');
      removeDropzoneHighlight();
    });
  }

  async function pollFileStatus(fileId) {
    try {
      const response = await apiFetch(`/files/${encodeURIComponent(fileId)}/status`);
      if (response.status === 404) {
        const record = state.files.get(fileId);
        if (record) {
          state.files.delete(fileId);
          const session = state.sessions.get(record.sessionId);
          if (session) {
            session.files.delete(fileId);
            if (session.files.size === 0 && session.rejected.length === 0) {
              state.sessions.delete(record.sessionId);
            }
          }
          renderSessionPanel();
        }
        return;
      }
      if (!response.ok) return;
      const data = await response.json();
      const record = state.files.get(fileId);
      if (!record) return;
      const previousProcessing = normaliseStatus(record.processing, 'queued');
      record.upload = normaliseStatus(data.upload || record.upload, 'completed');
      if (data.state) {
        record.state = String(data.state);
        record.processing = normaliseStatus(data.state, 'queued');
      } else if (data.processing) {
        record.processing = normaliseStatus(data.processing, 'queued');
      }
      if (data.classification) {
        record.classification = data.classification;
      }
      const serverMessage = typeof data.message === 'string' ? data.message : '';
      if (serverMessage) {
        record.message = serverMessage;
      } else if (record.state === 'needs_trim') {
        record.message = 'Manual trim required before processing.';
      } else if (record.state === 'awaiting_manual_json') {
        record.message = 'Manual JSON input required before processing.';
      } else if (!record.message) {
        record.message = '';
      }
      const session = state.sessions.get(record.sessionId);
      if (session) {
        session.files.set(fileId, record);
      }
      renderSessionPanel();
      if (previousProcessing !== 'completed' && record.processing === 'completed') {
        queueRefresh();
      }
    } catch (error) {
      console.warn('Status poll failed', error);
    }
  }

  function queueStatusPolling() {
    if (state.timers.uploads) return;
    state.timers.uploads = setInterval(() => {
      for (const fileId of state.files.keys()) {
        pollFileStatus(fileId);
      }
    }, POLL_INTERVAL_UPLOAD);
  }

  async function fetchFeatureFlags() {
    try {
      const response = await authFetch('/api/flags', { cache: 'no-store' });
      if (response.status === 401) {
        handleUnauthorised('Please sign in again to continue.');
        return;
      }
      if (!response.ok) return;
      const flags = await response.json().catch(() => null);
      jsonTestEnabled = Boolean(flags?.JSON_TEST_ENABLED);
    } catch (error) {
      console.warn('Failed to load feature flags', error);
    }
  }

  async function fetchTiles() {
    try {
      const response = await apiFetch('/tiles');
      if (!response.ok) return;
      const data = await response.json();
      renderTiles(data);
    } catch (error) {
      console.warn('Tile fetch failed', error);
    }
  }

  function renderTiles(data) {
    const tiles = [];
    const raw = data?.tiles || {};
    tiles.push({
      id: 'payslips',
      label: 'Payslips',
      count: raw.payslips?.count || 0,
      updated: raw.payslips?.lastUpdated || null,
    });
    tiles.push({
      id: 'statements',
      label: 'Statements',
      count: (raw.statements?.count || 0) + (raw.savings?.count || 0),
      updated: raw.statements?.lastUpdated || raw.savings?.lastUpdated || null,
    });
    tiles.push({
      id: 'savings-isa',
      label: 'Savings & ISA',
      count: (raw.savings?.count || 0) + (raw.isa?.count || 0),
      updated: raw.isa?.lastUpdated || raw.savings?.lastUpdated || null,
    });
    tiles.push({
      id: 'investments',
      label: 'Investments',
      count: raw.investments?.count || 0,
      updated: raw.investments?.lastUpdated || null,
    });
    tiles.push({
      id: 'pensions',
      label: 'Pensions',
      count: raw.pension?.count || 0,
      updated: raw.pension?.lastUpdated || null,
    });
    tiles.push({
      id: 'hmrc',
      label: 'HMRC',
      count: raw.hmrc?.count || 0,
      updated: raw.hmrc?.lastUpdated || null,
    });

    tilesGrid.innerHTML = '';

    tiles.forEach((tile) => {
      const card = document.createElement('article');
      card.className = 'tile';
      card.dataset.tileId = tile.id;
      card.dataset.tileCount = String(tile.count ?? 0);

      const isInteractive = tile.id === 'payslips' || tile.id === 'statements';
      if (isInteractive) {
        card.classList.add('tile--interactive');
        card.setAttribute('role', 'button');
        card.setAttribute('aria-label', `View ${tile.label} documents`);
        card.tabIndex = 0;
        const handleOpen = (event) => {
          if (event) {
            event.preventDefault();
            event.stopPropagation();
          }
          if (card.classList.contains('tile-is-busy')) return;
          handleTileOpen(tile, card);
        };
        card.addEventListener('click', handleOpen);
        card.addEventListener('keydown', (event) => {
          if (event.key === 'Enter' || event.key === ' ') {
            handleOpen(event);
          }
        });
      }

      const header = document.createElement('div');
      header.className = 'tile-header';

      const labelGroup = document.createElement('div');
      labelGroup.className = 'tile-label';

      const label = document.createElement('span');
      label.className = 'label';
      label.textContent = tile.label;

      const count = document.createElement('strong');
      count.textContent = tile.count.toLocaleString();
      labelGroup.append(label, count);

      const actions = document.createElement('div');
      actions.className = 'tile-actions';

      const deleteButton = document.createElement('button');
      deleteButton.type = 'button';
      deleteButton.className = 'tile-delete-btn btn-icon';
      deleteButton.innerHTML = '<i class="bi bi-trash"></i>';
      deleteButton.setAttribute('aria-label', `Delete all ${tile.label} documents`);
      deleteButton.title = tile.count
        ? `Delete all ${tile.label} documents`
        : `No ${tile.label.toLowerCase()} documents to delete`;
      deleteButton.disabled = tile.count === 0;
      deleteButton.addEventListener('click', (event) => {
        event.stopPropagation();
        handleTileDelete(tile, card, deleteButton);
      });
      actions.appendChild(deleteButton);

      header.append(labelGroup, actions);
      card.appendChild(header);

      if (tile.updated) {
        const updated = document.createElement('span');
        updated.className = 'muted tile-updated';
        updated.textContent = `Updated ${new Date(tile.updated).toLocaleString()}`;
        card.appendChild(updated);
      }

      tilesGrid.appendChild(card);
    });

    if ((data?.processing || 0) > 0) {
      const pill = document.createElement('div');
      pill.className = 'processing-pill';
      pill.textContent = `${data.processing} processing…`;
      tilesGrid.prepend(pill);
    }
  }

  function withTileLoading(card, label = 'Loading…') {
    if (!card) return () => {};
    let overlay = card.querySelector('.tile-loading');
    if (overlay) {
      overlay.remove();
    }
    overlay = document.createElement('div');
    overlay.className = 'tile-loading';
    overlay.innerHTML = `
      <span class="spinner-border spinner-border-sm" role="status" aria-hidden="true"></span>
      <span>${label}</span>
    `;
    card.appendChild(overlay);
    card.classList.add('tile-is-busy');
    card.setAttribute('aria-busy', 'true');
    return () => {
      card.classList.remove('tile-is-busy');
      card.removeAttribute('aria-busy');
      if (overlay && overlay.isConnected) {
        overlay.remove();
      }
    };
  }

  async function handleTileOpen(tile, card) {
    if (!tile || !card) return;
    const cleanup = withTileLoading(card);
    try {
      if (tile.id === 'payslips') {
        await openPayslipTile();
      } else if (tile.id === 'statements') {
        await openStatementTile();
      }
    } catch (error) {
      console.error('Tile open failed', error);
      window.alert(error.message || `Unable to load ${tile.label || 'documents'} right now.`);
    } finally {
      cleanup();
    }
  }

  async function openPayslipTile() {
    const response = await apiFetch('/payslips/employers');
    if (response.status === 401) {
      handleUnauthorised('Please sign in again to view your payslips.');
      return;
    }
    if (!response.ok) {
      const payload = await safeJson(response);
      throw new Error(payload?.error || 'Unable to load payslips.');
    }

    const data = await response.json();
    const employers = Array.isArray(data?.employers) ? data.employers : [];
    if (!employers.length) {
      showViewer({ type: 'payslip', title: 'Payslips', subtitle: 'No documents yet', files: [] });
      return;
    }

    const files = [];
    for (const employer of employers) {
      const employerId = employer?.employerId;
      if (!employerId) continue;
      const detailResponse = await apiFetch(`/payslips/employers/${encodeURIComponent(employerId)}/files`);
      if (detailResponse.status === 401) {
        handleUnauthorised('Please sign in again to view your payslips.');
        return;
      }
      if (!detailResponse.ok) {
        const payload = await safeJson(detailResponse);
        const name = employer?.name || 'employer';
        throw new Error(payload?.error || `Unable to load payslips for ${name}.`);
      }
      const detailData = await detailResponse.json();
      const employerName = employer?.name || detailData?.employer || 'Employer';
      const viewerFiles = normalisePayslipViewerFiles(detailData?.files, {
        employerName,
        includeEmployerInSummary: true,
      });
      files.push(...viewerFiles);
    }

    const subtitleParts = [];
    if (files.length) {
      subtitleParts.push(`${files.length} document${files.length === 1 ? '' : 's'}`);
    }
    subtitleParts.push(`${employers.length} employer${employers.length === 1 ? '' : 's'}`);

    const subtitle = files.length ? subtitleParts.join(' · ') : 'No documents yet';
    showViewer({
      type: 'payslip',
      title: 'Payslips',
      subtitle,
      files,
    });
  }

  async function openStatementTile() {
    const response = await apiFetch('/statements/institutions');
    if (response.status === 401) {
      handleUnauthorised('Please sign in again to view your statements.');
      return;
    }
    if (!response.ok) {
      const payload = await safeJson(response);
      throw new Error(payload?.error || 'Unable to load statements.');
    }

    const data = await response.json();
    const institutions = Array.isArray(data?.institutions) ? data.institutions : [];
    if (!institutions.length) {
      showViewer({ type: 'statement', title: 'Statements', subtitle: 'No documents yet', files: [] });
      return;
    }

    const files = [];
    let totalAccounts = 0;
    for (const institution of institutions) {
      const institutionId = institution?.institutionId;
      if (!institutionId) continue;
      const detailResponse = await apiFetch(`/statements/institutions/${encodeURIComponent(institutionId)}/files`);
      if (detailResponse.status === 401) {
        handleUnauthorised('Please sign in again to view your statements.');
        return;
      }
      if (!detailResponse.ok) {
        const payload = await safeJson(detailResponse);
        const name = institution?.name || 'institution';
        throw new Error(payload?.error || `Unable to load statements for ${name}.`);
      }
      const detailData = await detailResponse.json();
      const accounts = Array.isArray(detailData?.accounts) ? detailData.accounts : [];
      totalAccounts += accounts.length;
      const institutionName = normaliseStatementName(institution?.name || detailData?.institution?.name);
      const viewerFiles = normaliseStatementViewerFiles(accounts, {
        institutionName,
        includeInstitutionInSummary: true,
      });
      files.push(...viewerFiles);
    }

    const subtitleParts = [];
    if (files.length) {
      subtitleParts.push(`${files.length} document${files.length === 1 ? '' : 's'}`);
    }
    if (totalAccounts) {
      subtitleParts.push(`${totalAccounts} account${totalAccounts === 1 ? '' : 's'}`);
    }
    subtitleParts.push(`${institutions.length} institution${institutions.length === 1 ? '' : 's'}`);

    const subtitle = files.length ? subtitleParts.join(' · ') : 'No documents yet';
    showViewer({
      type: 'statement',
      title: 'Statements',
      subtitle,
      files,
    });
  }

  async function handleTileDelete(tile, card, button) {
    if (!tile || !card || !button || button.disabled) return;
    if (tile.count === 0) return;

    const countLabel = tile.count === 1 ? '1 document' : `${tile.count.toLocaleString()} documents`;
    const confirmed = window.confirm(
      `Delete ${countLabel} from ${tile.label}? This will permanently remove the files from your vault and Cloudflare R2.`
    );
    if (!confirmed) return;

    const originalContent = button.innerHTML;
    button.disabled = true;
    button.classList.add('is-loading');
    button.innerHTML = '<span class="spinner-border spinner-border-sm" role="status" aria-hidden="true"></span>';
    card.classList.add('tile-is-busy');

    try {
      const response = await apiFetch(`/tiles/${encodeURIComponent(tile.id)}`, { method: 'DELETE' });
      if (!response.ok) {
        const payload = await safeJson(response);
        throw new Error(payload?.error || 'Failed to delete documents');
      }
      await animateOnce(card, 'tile--cleared', { duration: 520 });
      await Promise.all([fetchTiles(), fetchPayslips(), fetchStatements(), fetchCollections()]);
    } catch (error) {
      console.error('Tile delete failed', error);
      alert(error.message || 'Failed to delete documents');
    } finally {
      if (button.isConnected) {
        button.classList.remove('is-loading');
        button.innerHTML = originalContent;
        button.disabled = false;
      }
      card.classList.remove('tile-is-busy');
    }
  }

  async function fetchPayslips() {
    try {
      const response = await apiFetch('/payslips/employers');
      if (!response.ok) return;
      const data = await response.json();
      renderEmployerGrid(data?.employers || []);
    } catch (error) {
      console.warn('Payslip fetch failed', error);
    }
  }

  async function openPayslipViewer(employer) {
    if (!employer?.employerId) return;
    try {
      const response = await apiFetch(`/payslips/employers/${encodeURIComponent(employer.employerId)}/files`);
      if (response.status === 401) {
        handleUnauthorised('Please sign in again to view your payslips.');
        return;
      }
      if (!response.ok) {
        const text = await safeJson(response);
        throw new Error(text?.error || 'Unable to load payslips');
      }
      const data = await response.json();
      const employerName = employer.name || data?.employer || 'Employer';
      const files = normalisePayslipViewerFiles(data?.files, { employerName, includeEmployerInSummary: false });
      showViewer({
        type: 'payslip',
        title: employerName,
        subtitle: files.length ? `${files.length} document${files.length === 1 ? '' : 's'}` : 'No documents yet',
        files,
      });
    } catch (error) {
      console.error('Failed to open payslip viewer', error);
      window.alert(error.message || 'Unable to load payslip documents right now.');
    }
  }

  function renderEmployerGrid(employers) {
    payslipGrid.innerHTML = '';
    const list = Array.isArray(employers) ? employers : [];
    payslipMeta.textContent = list.length
      ? `${list.length} employer${list.length === 1 ? '' : 's'}`
      : 'No payslips yet.';

    list.forEach((employer) => {
      const employerName = normaliseEmployerName(employer);
      const employerRef = { ...employer, name: employerName };
      const fileCount =
        normaliseCount(
          employer.count ?? employer.fileCount ?? employer.files ?? employer.documents ?? employer.documentCount
        ) ?? null;
      const lastPaySource =
        employer.lastPayDate ?? employer.latestPayDate ?? employer.latest?.date ?? employer.mostRecentDate ?? null;
      const lastPayDate = toDateLike(lastPaySource);
      const lastPayLabel = lastPayDate ? lastPayDate.toLocaleDateString() : '—';
      const subtitleParts = [];
      const fileSummary = formatCountLabel(fileCount, 'document');
      if (fileSummary) subtitleParts.push(fileSummary);
      if (lastPayDate) subtitleParts.push(`Last pay ${lastPayLabel}`);
      const subtitleText = subtitleParts.join(' • ') || 'View payslips';

      const card = document.createElement('article');
      applyEntityBranding(card, employerName);
      card.classList.add('vault-card--interactive', 'vault-card--payslip');

      const header = document.createElement('div');
      header.className = 'vault-card__header';

      const icon = document.createElement('div');
      icon.className = 'vault-card__icon vault-card__icon--payslip';
      icon.innerHTML = '<i class="bi bi-receipt"></i>';

      const text = document.createElement('div');
      text.className = 'vault-card__text';

      const title = document.createElement('h3');
      title.className = 'vault-card__title';
      title.textContent = employerName || 'Employer';

      const subtitle = document.createElement('p');
      subtitle.className = 'vault-card__subtitle';
      subtitle.textContent = subtitleText;

      const chevron = document.createElement('div');
      chevron.className = 'vault-card__chevron';
      chevron.innerHTML = '<i class="bi bi-arrow-up-right"></i>';

      text.append(title, subtitle);
      header.append(icon, text, chevron);

      const meta = document.createElement('dl');
      meta.className = 'vault-card__meta';
      meta.append(createMetaRow('Files', fileCount != null ? formatNumber(fileCount) : '—'));
      meta.append(createMetaRow('Last pay date', lastPayLabel));

      card.append(header, meta);
      card.tabIndex = 0;
      card.setAttribute('role', 'button');
      card.setAttribute('aria-label', `View payslips for ${employerName || 'employer'}`);

      const open = () => openPayslipViewer(employerRef);
      card.addEventListener('click', open);
      card.addEventListener('keydown', (event) => {
        if (event.key === 'Enter' || event.key === ' ') {
          event.preventDefault();
          open();
        }
      });
      payslipGrid.appendChild(card);
    });
  }

  async function fetchStatements() {
    try {
      const response = await apiFetch('/statements/institutions');
      if (!response.ok) return;
      const data = await response.json();
      renderInstitutionGrid(data?.institutions || []);
    } catch (error) {
      console.warn('Statements fetch failed', error);
    }
  }

  async function openStatementViewer(institution) {
    if (!institution?.institutionId) return;
    try {
      const response = await apiFetch(`/statements/institutions/${encodeURIComponent(institution.institutionId)}/files`);
      if (response.status === 401) {
        handleUnauthorised('Please sign in again to view your statements.');
        return;
      }
      if (!response.ok) {
        const text = await safeJson(response);
        throw new Error(text?.error || 'Unable to load statements');
      }
      const data = await response.json();
      const accounts = Array.isArray(data?.accounts) ? data.accounts : [];
      const institutionName = normaliseStatementName(
        institution.name || institution.institution?.name || data?.institution?.name
      );
      const files = normaliseStatementViewerFiles(accounts, {
        institutionName,
        includeInstitutionInSummary: false,
      });
      showViewer({
        type: 'statement',
        title: institutionName,
        subtitle: files.length ? `${files.length} document${files.length === 1 ? '' : 's'}` : 'No documents yet',
        files,
      });
    } catch (error) {
      console.error('Failed to open statements viewer', error);
      window.alert(error.message || 'Unable to load statement documents right now.');
    }
  }

  function renderInstitutionGrid(institutions) {
    statementGrid.innerHTML = '';
    const list = Array.isArray(institutions) ? institutions : [];
    statementMeta.textContent = list.length
      ? `${list.length} institution${list.length === 1 ? '' : 's'}`
      : 'No statements yet.';

    list.forEach((inst) => {
      const cleanName = normaliseInstitutionDisplayName(inst);
      const institutionRef = { ...inst, name: cleanName };
      const accountCountSource = Array.isArray(inst.accounts) ? inst.accounts.length : inst.accounts ?? inst.accountCount;
      const accountCount = normaliseCount(accountCountSource);
      const documentCountSource =
        inst.documents ??
        inst.documentCount ??
        inst.files ??
        inst.count ??
        (Array.isArray(inst.documents) ? inst.documents.length : null);
      const documentCount = normaliseCount(documentCountSource);
      const lastStatementSource =
        inst.lastStatementDate ?? inst.latestStatementDate ?? inst.lastDocumentDate ?? inst.updated ?? inst.latest?.date ?? null;
      const lastStatementDate = toDateLike(lastStatementSource);
      const lastStatementLabel = lastStatementDate ? lastStatementDate.toLocaleDateString() : '—';

      const subtitleParts = [];
      const documentSummary = formatCountLabel(documentCount, 'document');
      if (documentSummary) subtitleParts.push(documentSummary);
      const accountSummary = formatCountLabel(accountCount, 'account');
      if (!documentSummary && accountSummary) subtitleParts.push(accountSummary);
      if (lastStatementDate) subtitleParts.push(`Updated ${lastStatementLabel}`);
      const subtitleText = subtitleParts.join(' • ') || 'View statements';

      const card = document.createElement('article');
      applyEntityBranding(card, cleanName);
      card.classList.add('vault-card--interactive', 'vault-card--statement');

      const header = document.createElement('div');
      header.className = 'vault-card__header';

      const icon = document.createElement('div');
      icon.className = 'vault-card__icon vault-card__icon--statement';
      icon.innerHTML = '<i class="bi bi-bank"></i>';

      const text = document.createElement('div');
      text.className = 'vault-card__text';

      const title = document.createElement('h3');
      title.className = 'vault-card__title';
      title.textContent = cleanName || 'Institution';

      const subtitle = document.createElement('p');
      subtitle.className = 'vault-card__subtitle';
      subtitle.textContent = subtitleText;

      const chevron = document.createElement('div');
      chevron.className = 'vault-card__chevron';
      chevron.innerHTML = '<i class="bi bi-arrow-up-right"></i>';

      text.append(title, subtitle);
      header.append(icon, text, chevron);

      const meta = document.createElement('dl');
      meta.className = 'vault-card__meta';
      meta.append(createMetaRow('Accounts', accountCount != null ? formatNumber(accountCount) : '—'));
      if (documentCount != null) {
        meta.append(createMetaRow('Documents', formatNumber(documentCount)));
      }
      meta.append(createMetaRow('Last statement', lastStatementLabel));

      card.append(header, meta);
      card.tabIndex = 0;
      card.setAttribute('role', 'button');
      card.setAttribute('aria-label', `View statements for ${cleanName || 'institution'}`);

      const open = () => openStatementViewer(institutionRef);
      card.addEventListener('click', open);
      card.addEventListener('keydown', (event) => {
        if (event.key === 'Enter' || event.key === ' ') {
          event.preventDefault();
          open();
        }
      });
      statementGrid.appendChild(card);
    });
  }

  async function fetchCollections() {
    try {
      const response = await apiFetch('/collections');
      if (!response.ok) return;
      const data = await response.json();
      renderCollections(data?.collections || []);
    } catch (error) {
      console.warn('Collections fetch failed', error);
    }
  }

  async function promptCollectionCreate() {
    const name = window.prompt('Name your new collection');
    if (!name || !name.trim()) return;
    try {
      const response = await apiFetch('/collections', {
        method: 'POST',
        headers: { 'Content-Type': 'application/json' },
        body: JSON.stringify({ name: name.trim() }),
      });
      if (response.status === 401) {
        handleUnauthorised('Please sign in again to create a collection.');
        return;
      }
      if (!response.ok) {
        const text = await safeJson(response);
        throw new Error(text?.error || 'Create failed');
      }
      const json = await response.json().catch(() => ({}));
      const newId = json?.collection?.id || null;
      await fetchCollections();
      if (newId) {
        state.selectedCollectionId = newId;
        renderCollectionSelection();
        updateCollectionTargetHint();
      }
    } catch (error) {
      console.error('Failed to create collection', error);
      window.alert(error.message || 'Unable to create the collection right now.');
    }
  }

  async function promptCollectionRename(collection) {
    if (!collection?.id) return;
    const name = window.prompt('Rename collection', collection.name || 'Collection');
    if (!name || !name.trim() || name.trim() === collection.name) return;
    try {
      const response = await apiFetch(`/collections/${encodeURIComponent(collection.id)}`, {
        method: 'PATCH',
        headers: { 'Content-Type': 'application/json' },
        body: JSON.stringify({ name: name.trim() }),
      });
      if (response.status === 401) {
        handleUnauthorised('Please sign in again to rename collections.');
        return;
      }
      if (!response.ok) {
        const text = await safeJson(response);
        throw new Error(text?.error || 'Rename failed');
      }
      await fetchCollections();
    } catch (error) {
      console.error('Failed to rename collection', error);
      window.alert(error.message || 'Unable to rename this collection right now.');
    }
  }

  async function deleteCollection(collection) {
    if (!collection?.id) return;
    const confirmed = window.confirm('Are you sure you want to delete this collection and all contained files? This action is irreversible.');
    if (!confirmed) return;
    try {
      const response = await apiFetch(`/collections/${encodeURIComponent(collection.id)}`, { method: 'DELETE' });
      if (response.status === 401) {
        handleUnauthorised('Please sign in again to delete collections.');
        return;
      }
      if (!response.ok) {
        const text = await safeJson(response);
        throw new Error(text?.error || 'Delete failed');
      }
      if (state.selectedCollectionId === collection.id) {
        state.selectedCollectionId = null;
      }
      await fetchCollections();
      updateCollectionTargetHint();
    } catch (error) {
      console.error('Failed to delete collection', error);
      window.alert(error.message || 'Unable to delete this collection right now.');
    }
  }

  async function downloadCollection(collection) {
    if (!collection?.id) return;
    try {
      const response = await apiFetch(`/collections/${encodeURIComponent(collection.id)}/archive`);
      if (response.status === 401) {
        handleUnauthorised('Please sign in again to download collections.');
        return;
      }
      if (!response.ok) {
        const text = await response.text().catch(() => '');
        throw new Error(text || 'Download failed');
      }
      const blob = await response.blob();
      const url = URL.createObjectURL(blob);
      const anchor = document.createElement('a');
      anchor.href = url;
      anchor.download = `${(collection.name || 'collection').replace(/[^\w. -]+/g, '_')}.zip`;
      document.body.appendChild(anchor);
      anchor.click();
      anchor.remove();
      setTimeout(() => URL.revokeObjectURL(url), 1500);
    } catch (error) {
      console.error('Failed to download collection', error);
      window.alert(error.message || 'Unable to download this collection right now.');
    }
  }

  function selectCollection(collectionId) {
    state.selectedCollectionId = state.selectedCollectionId === collectionId ? null : collectionId;
    renderCollectionSelection();
    updateCollectionTargetHint();
  }

  function renderCollectionSelection() {
    if (!collectionGrid) return;
    const cards = collectionGrid.querySelectorAll('.collection-card');
    cards.forEach((card) => {
      const id = card.dataset.collectionId || null;
      card.classList.toggle('is-selected', id && id === state.selectedCollectionId);
    });
  }

  function buildCollectionCard(collection) {
    const card = document.createElement('article');
    card.className = 'collection-card';
    card.dataset.collectionId = collection.id;
    if (state.selectedCollectionId === collection.id) {
      card.classList.add('is-selected');
    }
    card.tabIndex = 0;
    card.setAttribute('role', 'button');
    card.setAttribute('aria-label', `Select collection ${collection.name || 'collection'}`);

    const title = document.createElement('h3');
    title.className = 'collection-card__title';
    title.textContent = collection.name || 'Collection';

    const meta = document.createElement('div');
    meta.className = 'collection-card__meta';
    meta.innerHTML = `
      <span>${formatNumber(collection.fileCount || 0)} file${collection.fileCount === 1 ? '' : 's'}</span>
      <span>${collection.lastUpdated ? `Updated ${formatDate(collection.lastUpdated)}` : 'No recent uploads'}</span>
    `;

    const actions = document.createElement('div');
    actions.className = 'collection-actions';

    const renameBtn = document.createElement('button');
    renameBtn.type = 'button';
    renameBtn.textContent = 'Rename';
    renameBtn.addEventListener('click', (event) => {
      event.stopPropagation();
      promptCollectionRename(collection);
    });

    const downloadBtn = document.createElement('button');
    downloadBtn.type = 'button';
    downloadBtn.textContent = 'Download';
    downloadBtn.addEventListener('click', (event) => {
      event.stopPropagation();
      downloadCollection(collection);
    });

    const deleteBtn = document.createElement('button');
    deleteBtn.type = 'button';
    deleteBtn.textContent = 'Delete';
    deleteBtn.addEventListener('click', (event) => {
      event.stopPropagation();
      deleteCollection(collection);
    });

    actions.append(renameBtn, downloadBtn, deleteBtn);

    card.append(title, meta, actions);

    const select = () => selectCollection(collection.id);
    card.addEventListener('click', select);
    card.addEventListener('keydown', (event) => {
      if (event.key === 'Enter' || event.key === ' ') {
        event.preventDefault();
        select();
      }
    });

    return card;
  }

  function renderCollections(collections) {
    state.collections = Array.isArray(collections) ? collections : [];
    if (state.selectedCollectionId && !state.collections.some((collection) => collection.id === state.selectedCollectionId)) {
      state.selectedCollectionId = null;
    }
    if (collectionGrid) {
      collectionGrid.innerHTML = '';
      const createCard = document.createElement('button');
      createCard.type = 'button';
      createCard.className = 'collection-card collection-card__create';
      createCard.innerHTML = '<span>+ New collection</span>';
      createCard.addEventListener('click', (event) => {
        event.stopPropagation();
        promptCollectionCreate();
      });
      collectionGrid.appendChild(createCard);
      state.collections.forEach((collection) => {
        collectionGrid.appendChild(buildCollectionCard(collection));
      });
      renderCollectionSelection();
    }
    collectionMeta.textContent = state.collections.length
      ? `${state.collections.length} collection${state.collections.length === 1 ? '' : 's'}`
      : 'No collections yet.';
    updateCollectionTargetHint();
  }

  function queueRefresh() {
    if (!state.timers.tiles) {
      fetchTiles();
      state.timers.tiles = setInterval(fetchTiles, POLL_INTERVAL_TILES);
    }
    if (!state.timers.lists) {
      fetchPayslips();
      fetchStatements();
      fetchCollections();
      state.timers.lists = setInterval(() => {
        fetchPayslips();
        fetchStatements();
        fetchCollections();
      }, POLL_INTERVAL_LISTS);
    }
  }

  async function safeJson(response) {
    try {
      return await response.json();
    } catch {
      return null;
    }
  }

  async function init() {
    if (window.Auth && typeof Auth.requireAuth === 'function') {
      try {
        await Auth.requireAuth();
      } catch (error) {
        console.warn('Auth required for vault page', error);
        handleUnauthorised('Please sign in to access your vault.');
        return;
      }
    }

    setupDropzone();
    await fetchFeatureFlags();
    restoreSessionsFromStorage();
    queueRefresh();
    fetchTiles();
    fetchPayslips();
    fetchStatements();
    fetchCollections();
  }

  if (viewerClose) {
    viewerClose.addEventListener('click', () => {
      closeViewer();
    });
  }
  if (viewerOverlay) {
    viewerOverlay.addEventListener('click', () => {
      closeViewer();
    });
  }

  document.addEventListener('keydown', (event) => {
    if (event.key !== 'Escape') return;
    if (trimModal && trimModal.classList.contains('is-visible')) {
      event.preventDefault();
      hideTrimModal();
      return;
    }
    if (jsonModal && jsonModal.classList.contains('is-visible')) {
      hideJsonModal();
      return;
    }
    if (viewerRoot && viewerRoot.getAttribute('aria-hidden') === 'false') {
      closeViewer();
    }
  });

  document.addEventListener('DOMContentLoaded', () => {
    init().catch((error) => {
      console.error('Failed to initialise vault page', error);
      showError('Something went wrong initialising the vault. Please try again.');
    });
  });
})();<|MERGE_RESOLUTION|>--- conflicted
+++ resolved
@@ -154,7 +154,6 @@
   let manualEditorFile = null;
   let manualEditorRequired = null;
   let manualEditorStylesInjected = false;
-<<<<<<< HEAD
   let manualEditorSchemaKey = null;
   let manualEditorFormData = null;
 
@@ -460,8 +459,6 @@
       ],
     },
   };
-=======
->>>>>>> 1f172d01
 
   let trimModal = null;
   let trimModalDialog = null;
@@ -1724,11 +1721,7 @@
     form.appendChild(sections);
 
     const footer = document.createElement('div');
-<<<<<<< HEAD
     footer.className = 'vault-json-editor__footer';
-=======
-    footer.className = 'json-editor-footer';
->>>>>>> 1f172d01
 
     const cancelBtn = document.createElement('button');
     cancelBtn.type = 'button';
@@ -1797,11 +1790,8 @@
     manualEditorDocId = null;
     manualEditorFile = null;
     manualEditorRequired = null;
-<<<<<<< HEAD
     manualEditorSchemaKey = null;
     manualEditorFormData = null;
-=======
->>>>>>> 1f172d01
     if (manualEditorForm) {
       manualEditorForm.hidden = true;
     }
@@ -1861,7 +1851,6 @@
     const restore = trigger ? withButtonSpinner(trigger, 'Opening…') : () => {};
 
     try {
-<<<<<<< HEAD
       const { data, meta, processing, schema } = await fetchManualJsonPayload(docId);
       manualEditorSchemaKey = resolveManualEditorSchema(file, schema, meta);
       if (!manualEditorSchemaKey || !MANUAL_EDITOR_SCHEMAS[manualEditorSchemaKey]) {
@@ -1870,11 +1859,6 @@
       manualEditorFormData = mapManualPayloadToForm(manualEditorSchemaKey, data);
       manualEditorRequired = ensureObject(meta?.requiresManualFields);
       renderManualEditorForm(manualEditorFormData, manualEditorRequired, processing);
-=======
-      const { data, meta, processing } = await fetchManualJsonPayload(docId);
-      manualEditorRequired = ensureObject(meta?.requiresManualFields);
-      renderManualEditorForm(data, manualEditorRequired, processing);
->>>>>>> 1f172d01
       if (manualEditorTitle) {
         manualEditorTitle.textContent = file?.title ? `${file.title} — Edit data` : 'Edit document data';
       }
@@ -1924,10 +1908,7 @@
         data: normaliseManualJsonShape(payload.json || {}),
         meta: payload.meta || {},
         processing: payload.processing || {},
-<<<<<<< HEAD
         schema: payload.schema || null,
-=======
->>>>>>> 1f172d01
       };
     }
     if (payload?.error === 'JSON_NOT_READY') {
@@ -1935,10 +1916,7 @@
         data: normaliseManualJsonShape({}),
         meta: payload.meta || {},
         processing: payload.processing || {},
-<<<<<<< HEAD
         schema: payload.schema || null,
-=======
->>>>>>> 1f172d01
       };
     }
     throw new Error(payload?.error || 'Unable to load this document\'s data right now.');
@@ -1953,7 +1931,6 @@
     };
   }
 
-<<<<<<< HEAD
   function renderManualEditorForm(data = {}, required = {}, processing = {}) {
     if (!manualEditorSections || !manualEditorForm) return;
     manualEditorSections.innerHTML = '';
@@ -1980,42 +1957,6 @@
     });
 
     manualEditorForm.hidden = false;
-=======
-  function renderManualEditorForm(data, required = {}, processing = {}) {
-    if (!manualEditorSections || !manualEditorForm) return;
-    manualEditorSections.innerHTML = '';
-
-    const metadataSection = buildKeyValueSection({
-      section: 'metadata',
-      title: 'Metadata',
-      description: 'Document information such as dates, labels and account identifiers.',
-      entries: data.metadata || {},
-      required: normaliseRequiredKeys(required.metadata),
-    });
-    manualEditorSections.appendChild(metadataSection);
-
-    const metricsSection = buildKeyValueSection({
-      section: 'metrics',
-      title: 'Metrics',
-      description: 'Amounts, balances and key figures used across the app.',
-      entries: data.metrics || {},
-      required: normaliseRequiredKeys(required.metrics),
-    });
-    manualEditorSections.appendChild(metricsSection);
-
-    const transactionsSection = buildTransactionsSection({
-      transactions: Array.isArray(data.transactions) ? data.transactions : [],
-      required: Array.isArray(required.transactions) ? required.transactions : [],
-    });
-    manualEditorSections.appendChild(transactionsSection);
-
-    const narrativeSection = buildNarrativeSection({
-      narrative: Array.isArray(data.narrative) ? data.narrative : [],
-    });
-    manualEditorSections.appendChild(narrativeSection);
-
-    updateTransactionIndexes();
->>>>>>> 1f172d01
 
     const requiresManual = Array.isArray(processing?.requiresManualFields)
       ? processing.requiresManualFields.filter((field) => typeof field === 'string' && field.trim())
@@ -2031,7 +1972,6 @@
     }
   }
 
-<<<<<<< HEAD
   function renderManualEditorSection(section, data) {
     const wrapper = document.createElement('section');
     wrapper.className = 'manual-editor__section';
@@ -2061,112 +2001,10 @@
       body.appendChild(fieldElement);
     });
     wrapper.appendChild(body);
-=======
-  function normaliseRequiredKeys(value) {
-    if (Array.isArray(value)) {
-      return value.filter((item) => typeof item === 'string' && item.trim()).map((item) => item.trim());
-    }
-    if (typeof value === 'object' && value) {
-      return Object.keys(value).filter((key) => typeof key === 'string' && key.trim()).map((key) => key.trim());
-    }
-    return [];
-  }
-
-  function buildKeyValueSection({ section, title, description, entries, required }) {
-    const wrapper = document.createElement('section');
-    wrapper.className = 'json-editor-section';
-    wrapper.dataset.section = section;
-
-    const header = document.createElement('div');
-    header.className = 'json-editor-section__header';
-    const heading = document.createElement('h5');
-    heading.className = 'json-editor-section__title';
-    heading.textContent = title;
-    header.appendChild(heading);
-    if (description) {
-      const help = document.createElement('p');
-      help.className = 'json-editor-section__description';
-      help.textContent = description;
-      header.appendChild(help);
-    }
-    wrapper.appendChild(header);
-
-    const list = document.createElement('div');
-    list.className = 'json-editor-list';
-    list.dataset.editorList = section;
-    list.dataset.section = section;
-
-    const keys = Object.keys(entries || {});
-    const requiredSet = new Set(Array.isArray(required) ? required : []);
-    if (!keys.length && requiredSet.size) {
-      requiredSet.forEach((field) => {
-        list.appendChild(createEditorRow({ section, key: field, value: '', required: true }));
-      });
-    } else if (keys.length) {
-      keys.forEach((key) => {
-        list.appendChild(createEditorRow({ section, key, value: entries[key], required: requiredSet.has(key) }));
-      });
-    } else {
-      list.appendChild(createEditorRow({ section, key: '', value: '' }));
-    }
-
-    wrapper.appendChild(list);
-
-    const addBtn = document.createElement('button');
-    addBtn.type = 'button';
-    addBtn.className = 'json-editor-add';
-    addBtn.dataset.editorAction = 'add-field';
-    addBtn.dataset.section = section;
-    addBtn.textContent = 'Add field';
-    wrapper.appendChild(addBtn);
 
     return wrapper;
   }
 
-  function buildTransactionsSection({ transactions, required }) {
-    const wrapper = document.createElement('section');
-    wrapper.className = 'json-editor-section';
-    wrapper.dataset.section = 'transactions';
-
-    const header = document.createElement('div');
-    header.className = 'json-editor-section__header';
-    const heading = document.createElement('h5');
-    heading.className = 'json-editor-section__title';
-    heading.textContent = 'Transactions';
-    header.appendChild(heading);
-    const help = document.createElement('p');
-    help.className = 'json-editor-section__description';
-    help.textContent = 'Each transaction should include a date, description and amount.';
-    header.appendChild(help);
-    wrapper.appendChild(header);
-
-    const list = document.createElement('div');
-    list.className = 'json-editor-transactions';
-    list.dataset.editorTransactions = 'true';
-
-    const entries = Array.isArray(transactions) && transactions.length ? transactions : (Array.isArray(required) && required.length ? required.map(() => ({})) : []);
-    entries.forEach((tx, index) => {
-      list.appendChild(createTransactionCard(tx, index));
-    });
-
-    if (!entries.length) {
-      list.appendChild(createTransactionCard({}, 0));
-    }
-
-    wrapper.appendChild(list);
-
-    const addBtn = document.createElement('button');
-    addBtn.type = 'button';
-    addBtn.className = 'json-editor-add';
-    addBtn.dataset.editorAction = 'add-transaction';
-    addBtn.textContent = 'Add transaction';
-    wrapper.appendChild(addBtn);
->>>>>>> 1f172d01
-
-    return wrapper;
-  }
-
-<<<<<<< HEAD
   function renderManualEditorArraySection(section, data) {
     const wrapper = document.createElement('section');
     wrapper.className = 'manual-editor__section manual-editor__section--array';
@@ -2210,47 +2048,10 @@
     addButton.textContent = section.addLabel || 'Add item';
     actions.appendChild(addButton);
     wrapper.appendChild(actions);
-=======
-  function buildNarrativeSection({ narrative }) {
-    const wrapper = document.createElement('section');
-    wrapper.className = 'json-editor-section';
-    wrapper.dataset.section = 'narrative';
-
-    const header = document.createElement('div');
-    header.className = 'json-editor-section__header';
-    const heading = document.createElement('h5');
-    heading.className = 'json-editor-section__title';
-    heading.textContent = 'Narrative';
-    header.appendChild(heading);
-    const help = document.createElement('p');
-    help.className = 'json-editor-section__description';
-    help.textContent = 'Optional notes or bullet points displayed alongside the document.';
-    header.appendChild(help);
-    wrapper.appendChild(header);
-
-    const list = document.createElement('div');
-    list.className = 'json-editor-narrative';
-    list.dataset.editorNarrative = 'true';
-
-    const entries = Array.isArray(narrative) && narrative.length ? narrative : [''];
-    entries.forEach((line) => {
-      list.appendChild(createNarrativeRow(line));
-    });
-
-    wrapper.appendChild(list);
-
-    const addBtn = document.createElement('button');
-    addBtn.type = 'button';
-    addBtn.className = 'json-editor-add';
-    addBtn.dataset.editorAction = 'add-narrative';
-    addBtn.textContent = 'Add note';
-    wrapper.appendChild(addBtn);
->>>>>>> 1f172d01
 
     return wrapper;
   }
 
-<<<<<<< HEAD
   function renderManualEditorArrayItem(section, itemData, index) {
     const item = document.createElement('div');
     item.className = 'manual-editor__array-item';
@@ -2262,25 +2063,10 @@
     const title = document.createElement('h6');
     title.className = 'manual-editor__array-item-title';
     title.textContent = section.itemLabel ? `${section.itemLabel} ${index + 1}` : `Item ${index + 1}`;
-=======
-  function createTransactionCard(transaction, index) {
-    const id = `tx-${Date.now()}-${Math.random().toString(16).slice(2)}`;
-    const card = document.createElement('article');
-    card.className = 'json-editor-transaction';
-    card.dataset.editorTransaction = id;
-    card.dataset.editorTransactionIndex = String(index);
-
-    const header = document.createElement('div');
-    header.className = 'json-editor-transaction__header';
-    const title = document.createElement('h6');
-    title.className = 'json-editor-transaction__title';
-    title.textContent = `Transaction ${index + 1}`;
->>>>>>> 1f172d01
     header.appendChild(title);
 
     const remove = document.createElement('button');
     remove.type = 'button';
-<<<<<<< HEAD
     remove.className = 'manual-editor__remove';
     remove.dataset.action = 'remove-array-item';
     remove.dataset.arrayPath = section.path;
@@ -2738,283 +2524,6 @@
     const input = event.target.closest('[data-field-path]');
     if (!input) return;
     clearManualEditorFieldError(input.dataset.fieldPath);
-=======
-    remove.className = 'json-editor-remove';
-    remove.dataset.editorAction = 'remove-transaction';
-    remove.dataset.transaction = id;
-    remove.textContent = 'Remove';
-    header.appendChild(remove);
-    card.appendChild(header);
-
-    const list = document.createElement('div');
-    list.className = 'json-editor-transaction-list';
-    list.dataset.editorList = 'transactions';
-    list.dataset.transaction = id;
-
-    const keys = Object.keys(transaction || {});
-    if (keys.length) {
-      keys.forEach((key) => {
-        list.appendChild(createEditorRow({ section: 'transactions', key, value: transaction[key], transactionId: id }));
-      });
-    } else {
-      list.appendChild(createEditorRow({ section: 'transactions', key: '', value: '', transactionId: id }));
-    }
-    card.appendChild(list);
-
-    const addBtn = document.createElement('button');
-    addBtn.type = 'button';
-    addBtn.className = 'json-editor-add';
-    addBtn.dataset.editorAction = 'add-field';
-    addBtn.dataset.section = 'transactions';
-    addBtn.dataset.transaction = id;
-    addBtn.textContent = 'Add field';
-    card.appendChild(addBtn);
-
-    return card;
-  }
-
-  function createNarrativeRow(value) {
-    const row = document.createElement('div');
-    row.className = 'json-editor-narrative-item';
-    row.dataset.editorNarrativeItem = 'true';
-
-    const textarea = document.createElement('textarea');
-    textarea.className = 'json-editor-textarea';
-    textarea.dataset.editorField = 'narrative';
-    textarea.rows = 2;
-    textarea.value = value || '';
-    row.appendChild(textarea);
-
-    const remove = document.createElement('button');
-    remove.type = 'button';
-    remove.className = 'json-editor-remove';
-    remove.dataset.editorAction = 'remove-narrative';
-    remove.textContent = 'Remove';
-    row.appendChild(remove);
-
-    const error = document.createElement('div');
-    error.className = 'json-editor-row__error';
-    error.dataset.editorError = 'message';
-    row.appendChild(error);
-
-    return row;
-  }
-
-  function createEditorRow({ section, key, value, required = false, transactionId = null }) {
-    const row = document.createElement('div');
-    row.className = 'json-editor-row';
-    row.dataset.editorRow = section;
-    if (transactionId) {
-      row.dataset.transaction = transactionId;
-    }
-    if (required) {
-      row.classList.add('is-required');
-      row.dataset.required = 'true';
-    }
-
-    const keyCol = document.createElement('div');
-    keyCol.className = 'json-editor-col';
-    const keyLabel = document.createElement('label');
-    keyLabel.className = 'json-editor-label';
-    keyLabel.textContent = 'Field';
-    const keyInput = document.createElement('input');
-    keyInput.type = 'text';
-    keyInput.className = 'json-editor-input';
-    keyInput.placeholder = 'Field name';
-    keyInput.dataset.editorField = 'key';
-    keyInput.value = key || '';
-    keyCol.append(keyLabel, keyInput);
-
-    const typeCol = document.createElement('div');
-    typeCol.className = 'json-editor-col';
-    const typeLabel = document.createElement('label');
-    typeLabel.className = 'json-editor-label';
-    typeLabel.textContent = 'Type';
-    const typeSelect = document.createElement('select');
-    typeSelect.className = 'json-editor-select';
-    typeSelect.dataset.editorField = 'type';
-    const fieldType = detectEditorType(key, value);
-    ['text', 'number', 'date', 'boolean', 'json'].forEach((option) => {
-      const opt = document.createElement('option');
-      opt.value = option;
-      opt.textContent = option === 'json' ? 'Structured data' : option.charAt(0).toUpperCase() + option.slice(1);
-      typeSelect.appendChild(opt);
-    });
-    typeSelect.value = fieldType;
-    typeCol.append(typeLabel, typeSelect);
-
-    const valueCol = document.createElement('div');
-    valueCol.className = 'json-editor-col';
-    valueCol.dataset.editorValueContainer = 'true';
-    const valueLabel = document.createElement('label');
-    valueLabel.className = 'json-editor-label';
-    valueLabel.textContent = 'Value';
-    valueCol.appendChild(valueLabel);
-    const valueControl = createValueControl(fieldType, value);
-    valueCol.appendChild(valueControl);
-    row.dataset.editorValueType = fieldType;
-
-    const removeCol = document.createElement('div');
-    removeCol.className = 'json-editor-col';
-    const removeBtn = document.createElement('button');
-    removeBtn.type = 'button';
-    removeBtn.className = 'json-editor-remove';
-    removeBtn.dataset.editorAction = 'remove-row';
-    removeBtn.dataset.section = section;
-    if (transactionId) {
-      removeBtn.dataset.transaction = transactionId;
-    }
-    removeBtn.textContent = 'Remove';
-    if (required) {
-      removeBtn.disabled = true;
-    }
-    removeCol.appendChild(removeBtn);
-
-    const error = document.createElement('div');
-    error.className = 'json-editor-row__error';
-    error.dataset.editorError = 'message';
-
-    row.append(keyCol, typeCol, valueCol, removeCol, error);
-    return row;
-  }
-
-  function detectEditorType(key, value) {
-    const normalisedKey = (key || '').toLowerCase();
-    if (typeof value === 'number') return 'number';
-    if (typeof value === 'boolean') return 'boolean';
-    if (value && typeof value === 'object') return 'json';
-    if (typeof value === 'string') {
-      const trimmed = value.trim();
-      if (/^\d{4}-\d{2}$/.test(trimmed) || /^\d{4}-\d{2}-\d{2}$/.test(trimmed)) return 'date';
-      const parsed = Date.parse(trimmed);
-      if (!Number.isNaN(parsed) && trimmed.length > 3) return 'date';
-      if ((/amount|balance|total|value|gross|net|salary|income|pay|payment|contribution|tax|deduction|ni|loan|fee|limit$/i).test(normalisedKey)) {
-        const number = Number(trimmed.replace(/[, ]+/g, ''));
-        if (!Number.isNaN(number)) return 'number';
-      }
-    }
-    return 'text';
-  }
-
-  function createValueControl(type, value) {
-    let control;
-    if (type === 'number') {
-      control = document.createElement('input');
-      control.type = 'number';
-      control.step = '0.01';
-      control.inputMode = 'decimal';
-      control.value = value != null && value !== '' ? String(value) : '';
-    } else if (type === 'date') {
-      control = document.createElement('input');
-      control.type = 'date';
-      if (typeof value === 'string' && /^\d{4}-\d{2}-\d{2}$/.test(value.trim())) {
-        control.value = value.trim();
-      } else if (typeof value === 'string' && /^\d{4}-\d{2}$/.test(value.trim())) {
-        control.value = `${value.trim()}-01`;
-      } else {
-        control.value = '';
-      }
-    } else if (type === 'boolean') {
-      control = document.createElement('select');
-      control.className = 'json-editor-select';
-      ['true', 'false'].forEach((option) => {
-        const opt = document.createElement('option');
-        opt.value = option;
-        opt.textContent = option === 'true' ? 'Yes' : 'No';
-        control.appendChild(opt);
-      });
-      control.value = String(value === true || value === 'true');
-    } else if (type === 'json') {
-      control = document.createElement('textarea');
-      control.className = 'json-editor-textarea';
-      control.rows = 2;
-      try {
-        control.value = typeof value === 'string' && value.trim().startsWith('{') ? value : JSON.stringify(value ?? {}, null, 2);
-      } catch {
-        control.value = typeof value === 'string' ? value : '';
-      }
-    } else {
-      control = document.createElement('input');
-      control.type = 'text';
-      control.value = value != null && value !== '' ? String(value) : '';
-    }
-    if (!control.className) {
-      control.className = 'json-editor-input';
-    } else if (!control.className.includes('json-editor')) {
-      control.classList.add('json-editor-input');
-    }
-    control.dataset.editorField = 'value';
-    control.dataset.editorType = type;
-    return control;
-  }
-
-  function handleManualEditorClick(event) {
-    const actionButton = event.target.closest('[data-editor-action]');
-    if (!actionButton) return;
-    const action = actionButton.dataset.editorAction;
-    if (!action) return;
-    event.preventDefault();
-
-    if (action === 'add-field') {
-      const section = actionButton.dataset.section || 'metadata';
-      const transaction = actionButton.dataset.transaction || null;
-      if (transaction) {
-        const list = manualEditorSections?.querySelector(`[data-editor-list="transactions"][data-transaction="${transaction}"]`);
-        if (list) {
-          list.appendChild(createEditorRow({ section: 'transactions', key: '', value: '', transactionId: transaction }));
-        }
-      } else {
-        const list = manualEditorSections?.querySelector(`.json-editor-list[data-section="${section}"]`);
-        if (list) {
-          list.appendChild(createEditorRow({ section, key: '', value: '' }));
-        }
-      }
-    } else if (action === 'remove-row') {
-      const row = actionButton.closest('[data-editor-row]');
-      if (!row) return;
-      if (row.dataset.required === 'true') return;
-      row.remove();
-    } else if (action === 'add-transaction') {
-      const list = manualEditorSections?.querySelector('[data-editor-transactions]');
-      if (list) {
-        const nextIndex = list.querySelectorAll('[data-editor-transaction]').length;
-        list.appendChild(createTransactionCard({}, nextIndex));
-        updateTransactionIndexes();
-      }
-    } else if (action === 'remove-transaction') {
-      const id = actionButton.dataset.transaction;
-      if (!id) return;
-      const card = manualEditorSections?.querySelector(`[data-editor-transaction="${id}"]`);
-      if (card) {
-        card.remove();
-        updateTransactionIndexes();
-      }
-    } else if (action === 'add-narrative') {
-      const list = manualEditorSections?.querySelector('[data-editor-narrative]');
-      if (list) {
-        list.appendChild(createNarrativeRow(''));
-      }
-    } else if (action === 'remove-narrative') {
-      const item = actionButton.closest('[data-editor-narrative-item]');
-      if (item) item.remove();
-    }
-  }
-
-  function handleManualEditorChange(event) {
-    const select = event.target.closest('[data-editor-field="type"]');
-    if (!select) return;
-    const row = select.closest('[data-editor-row]');
-    if (!row) return;
-    const container = row.querySelector('[data-editor-value-container]');
-    if (!container) return;
-    const previousControl = container.querySelector('[data-editor-field="value"]');
-    const previousValue = previousControl ? previousControl.value : '';
-    const type = select.value || 'text';
-    container.innerHTML = '';
-    const control = createValueControl(type, previousValue);
-    container.appendChild(control);
-    row.dataset.editorValueType = type;
->>>>>>> 1f172d01
   }
 
   function handleManualEditorSubmit(event) {
@@ -3025,7 +2534,6 @@
       manualEditorError.textContent = 'Document identifier missing. Close and try again.';
       return;
     }
-<<<<<<< HEAD
     if (!manualEditorSchemaKey || !MANUAL_EDITOR_SCHEMAS[manualEditorSchemaKey]) {
       manualEditorError.hidden = false;
       manualEditorError.textContent = 'This document type cannot be edited manually yet.';
@@ -3033,27 +2541,20 @@
     }
 
     const { form, errors } = collectManualEditorData();
-=======
-    const { payload, errors } = collectManualEditorData();
->>>>>>> 1f172d01
     if (errors.length) {
       manualEditorError.hidden = false;
       manualEditorError.textContent = 'Please fix the highlighted fields.';
       return;
     }
-<<<<<<< HEAD
 
     manualEditorFormData = form;
     const payload = buildManualPayload(manualEditorSchemaKey, form);
-=======
->>>>>>> 1f172d01
     submitManualEditorPayload(payload).catch((error) => {
       manualEditorError.hidden = false;
       manualEditorError.textContent = error.message || 'Unable to save changes right now.';
     });
   }
 
-<<<<<<< HEAD
   function buildManualPayload(schemaKey, form) {
     if (schemaKey === 'bank_statement') return buildBankStatementPayload(form);
     if (schemaKey === 'payslip') return buildPayslipPayload(form);
@@ -3471,8 +2972,6 @@
     }
     return null;
   }
-=======
->>>>>>> 1f172d01
   async function submitManualEditorPayload(payload) {
     if (!manualEditorDocId || !manualEditorSave) return;
     const restore = withButtonSpinner(manualEditorSave, 'Saving…');
@@ -3480,11 +2979,7 @@
       const response = await apiFetch(`/json/${encodeURIComponent(manualEditorDocId)}`, {
         method: 'PUT',
         headers: { 'Content-Type': 'application/json' },
-<<<<<<< HEAD
         body: JSON.stringify({ schema: manualEditorSchemaKey, json: payload }),
-=======
-        body: JSON.stringify({ json: payload }),
->>>>>>> 1f172d01
       });
       const result = await response.json().catch(() => null);
       if (response.status === 401) {
@@ -3522,228 +3017,6 @@
     }
   }
 
-<<<<<<< HEAD
-=======
-  function collectManualEditorData() {
-    const errors = [];
-    const metadata = gatherKeyValueSection('metadata', errors);
-    const metrics = gatherKeyValueSection('metrics', errors);
-    const transactions = gatherTransactions(errors);
-    const narrative = gatherNarrative(errors);
-    return { payload: { metadata, metrics, transactions, narrative }, errors };
-  }
-
-  function gatherKeyValueSection(section, errors) {
-    const list = manualEditorSections?.querySelector(`.json-editor-list[data-section="${section}"]`);
-    if (!list) return {};
-    const rows = Array.from(list.querySelectorAll('[data-editor-row]'));
-    const result = {};
-    rows.forEach((row) => {
-      const keyInput = row.querySelector('[data-editor-field="key"]');
-      const typeSelect = row.querySelector('[data-editor-field="type"]');
-      const valueControl = row.querySelector('[data-editor-field="value"]');
-      if (!keyInput || !typeSelect || !valueControl) return;
-      const key = keyInput.value.trim();
-      if (!key) return;
-      const parsed = parseEditorValue(typeSelect.value, valueControl, { allowEmpty: true });
-      if (!parsed.ok) {
-        errors.push({ path: `${section}.${key}`, message: parsed.message });
-        showRowError(row, parsed.message);
-        return;
-      }
-      if (typeof parsed.value === 'undefined') return;
-      result[key] = parsed.value;
-    });
-    return result;
-  }
-
-  function gatherTransactions(errors) {
-    const list = manualEditorSections?.querySelector('[data-editor-transactions]');
-    if (!list) return [];
-    const cards = Array.from(list.querySelectorAll('[data-editor-transaction]'));
-    const results = [];
-    cards.forEach((card, index) => {
-      card.dataset.editorTransactionIndex = String(index);
-      const rows = Array.from(card.querySelectorAll('[data-editor-row]'));
-      const record = {};
-      rows.forEach((row) => {
-        const keyInput = row.querySelector('[data-editor-field="key"]');
-        const typeSelect = row.querySelector('[data-editor-field="type"]');
-        const valueControl = row.querySelector('[data-editor-field="value"]');
-        if (!keyInput || !typeSelect || !valueControl) return;
-        const key = keyInput.value.trim();
-        if (!key) return;
-        const parsed = parseEditorValue(typeSelect.value, valueControl, { allowEmpty: true });
-        if (!parsed.ok) {
-          errors.push({ path: `transactions[${index}].${key}`, message: parsed.message });
-          showRowError(row, parsed.message);
-          return;
-        }
-        if (typeof parsed.value === 'undefined') return;
-        record[key] = parsed.value;
-      });
-      if (Object.keys(record).length) {
-        results.push(record);
-      }
-    });
-    return results;
-  }
-
-  function gatherNarrative(errors) {
-    const list = manualEditorSections?.querySelector('[data-editor-narrative]');
-    if (!list) return [];
-    const items = Array.from(list.querySelectorAll('[data-editor-narrative-item]'));
-    const entries = [];
-    items.forEach((item, index) => {
-      const textarea = item.querySelector('textarea');
-      if (!textarea) return;
-      const text = textarea.value.trim();
-      if (!text) return;
-      if (text.length > 2000) {
-        const message = 'Narrative entries must be under 2000 characters.';
-        errors.push({ path: `narrative[${index}]`, message });
-        item.classList.add('has-error');
-        const error = item.querySelector('[data-editor-error]');
-        if (error) error.textContent = message;
-        return;
-      }
-      entries.push(text);
-    });
-    return entries;
-  }
-
-  function parseEditorValue(type, control, { allowEmpty = false } = {}) {
-    if (!control) return { ok: false, message: 'Field missing.' };
-    if (type === 'number') {
-      const raw = control.value.trim();
-      if (!raw) return { ok: true, value: allowEmpty ? undefined : null };
-      const parsed = Number(raw.replace(/[, ]+/g, ''));
-      if (!Number.isFinite(parsed)) {
-        return { ok: false, message: 'Enter a valid number.' };
-      }
-      return { ok: true, value: parsed };
-    }
-    if (type === 'date') {
-      const raw = control.value.trim();
-      if (!raw) return { ok: true, value: allowEmpty ? undefined : null };
-      if (/^\d{4}-\d{2}$/.test(raw)) {
-        return { ok: true, value: raw };
-      }
-      if (/^\d{4}-\d{2}-\d{2}$/.test(raw)) {
-        return { ok: true, value: raw };
-      }
-      const parsed = Date.parse(raw);
-      if (Number.isNaN(parsed)) {
-        return { ok: false, message: 'Enter a valid date.' };
-      }
-      return { ok: true, value: new Date(parsed).toISOString() };
-    }
-    if (type === 'boolean') {
-      return { ok: true, value: control.value === 'true' };
-    }
-    if (type === 'json') {
-      const raw = control.value.trim();
-      if (!raw) return { ok: true, value: allowEmpty ? undefined : {} };
-      try {
-        return { ok: true, value: JSON.parse(raw) };
-      } catch (error) {
-        return { ok: false, message: 'Enter valid JSON.' };
-      }
-    }
-    const raw = control.value.trim();
-    if (!raw) return { ok: true, value: allowEmpty ? undefined : '' };
-    if (raw.length > 500) {
-      return { ok: false, message: 'Value is too long (max 500 characters).' };
-    }
-    return { ok: true, value: raw };
-  }
-
-  function showRowError(row, message) {
-    if (!row) return;
-    row.classList.add('has-error');
-    const error = row.querySelector('[data-editor-error]');
-    if (error) error.textContent = message;
-  }
-
-  function clearManualEditorErrors() {
-    if (manualEditorSections) {
-      manualEditorSections.querySelectorAll('.has-error').forEach((element) => {
-        element.classList.remove('has-error');
-      });
-      manualEditorSections.querySelectorAll('[data-editor-error]').forEach((element) => {
-        element.textContent = '';
-      });
-    }
-    if (manualEditorError) {
-      manualEditorError.hidden = true;
-      manualEditorError.textContent = '';
-    }
-  }
-
-  function highlightServerValidation(details) {
-    details.forEach((detail) => {
-      const path = typeof detail.path === 'string' ? detail.path : '';
-      const message = detail.message || 'Invalid value.';
-      highlightPathError(path, message);
-    });
-  }
-
-  function highlightPathError(path, message) {
-    if (!path || !manualEditorSections) return;
-    const normalised = path.replace(/\[(\d+)\]/g, '.$1');
-    const parts = normalised.split('.').filter(Boolean);
-    if (!parts.length) return;
-    const root = parts.shift();
-    if (root === 'metadata' || root === 'metrics') {
-      const key = parts.join('.');
-      const section = manualEditorSections.querySelector(`.json-editor-list[data-section="${root}"]`);
-      if (!section) return;
-      const rows = Array.from(section.querySelectorAll('[data-editor-row]'));
-      rows.forEach((row) => {
-        const input = row.querySelector('[data-editor-field="key"]');
-        if (input && input.value.trim() === key) {
-          showRowError(row, message);
-        }
-      });
-      return;
-    }
-    if (root === 'transactions') {
-      const index = Number(parts.shift());
-      const key = parts.join('.');
-      const card = manualEditorSections.querySelector(`[data-editor-transaction-index="${index}"]`);
-      if (!card) return;
-      const rows = Array.from(card.querySelectorAll('[data-editor-row]'));
-      rows.forEach((row) => {
-        const input = row.querySelector('[data-editor-field="key"]');
-        if (input && input.value.trim() === key) {
-          showRowError(row, message);
-        }
-      });
-      return;
-    }
-    if (root === 'narrative') {
-      const index = Number(parts.shift());
-      const items = manualEditorSections.querySelectorAll('[data-editor-narrative-item]');
-      const item = items[index];
-      if (item) {
-        item.classList.add('has-error');
-        const error = item.querySelector('[data-editor-error]');
-        if (error) error.textContent = message;
-      }
-    }
-  }
-
-  function updateTransactionIndexes() {
-    const list = manualEditorSections?.querySelector('[data-editor-transactions]');
-    if (!list) return;
-    Array.from(list.querySelectorAll('[data-editor-transaction]')).forEach((card, index) => {
-      card.dataset.editorTransactionIndex = String(index);
-      const title = card.querySelector('.json-editor-transaction__title');
-      if (title) title.textContent = `Transaction ${index + 1}`;
-    });
-  }
-
->>>>>>> 1f172d01
   function injectTrimModalStyles() {
     if (trimModalStylesInjected) return;
     trimModalStylesInjected = true;
