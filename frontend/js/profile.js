--- conflicted
+++ resolved
@@ -5,20 +5,9 @@
   let PLANS = [];
   let PLAN_BY_ID = {};
   let PAYMENT_METHODS = [];
-<<<<<<< HEAD
   let PLAID_ITEMS = [];
   let PLAID_BINDINGS_READY = false;
   let PLAID_SCRIPT_PROMISE = null;
-=======
-  let INTEGRATIONS = [];
-  let INTEGRATION_CATALOG = [];
-  let ACTIVE_INTEGRATION = null;
-  let SHEET_MODE = 'edit';
-  let TL_PROVIDER_CATALOG = [];
-  let TL_PROVIDER_LOADING = false;
-  let TL_PROVIDER_ERROR = null;
-  let TL_PROVIDER_PROMISE = null;
->>>>>>> 9a27f2a1
 
   const $ = (sel, root=document) => root.querySelector(sel);
   const $$ = (sel, root=document) => Array.from(root.querySelectorAll(sel));
