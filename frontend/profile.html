--- conflicted
+++ resolved
@@ -182,15 +182,12 @@
     .connection-meta{ font-size:.8rem; color:var(--muted); }
     .connection-actions{ display:flex; align-items:center; gap:.4rem; flex-wrap:wrap; }
     .connection-actions button{ font-size:.8rem; }
-<<<<<<< HEAD
     .connection-actions .connection-expiry{
       font-size:.72rem;
       color:var(--muted);
       font-weight:500;
       white-space:nowrap;
     }
-=======
->>>>>>> 843bda55
     .account-list{ display:flex; flex-direction:column; gap:.35rem; margin:0; padding:0; list-style:none; }
     .account-line{ display:flex; align-items:baseline; justify-content:space-between; gap:.5rem; font-size:.85rem; }
     .account-line strong{ font-size:.9rem; }
